# SPDX-License-Identifier: EUPL-1.2
# Copyright (C) 2019 - 2022 Dimpact
import logging

from django.db import models, transaction
from django.db.models import Q
from django.shortcuts import get_object_or_404
from django.utils.translation import ugettext_lazy as _

from django_loose_fk.virtual_models import ProxyMixin
from drf_yasg import openapi
from drf_yasg.utils import swagger_auto_schema
from rest_framework import mixins, viewsets
from rest_framework.decorators import action
from rest_framework.exceptions import PermissionDenied, ValidationError
from rest_framework.pagination import PageNumberPagination
from rest_framework.reverse import reverse
from rest_framework.settings import api_settings
from vng_api_common.audittrails.viewsets import (
    AuditTrailCreateMixin,
    AuditTrailDestroyMixin,
    AuditTrailViewSet,
    AuditTrailViewsetMixin,
)
from vng_api_common.filters import Backend
from vng_api_common.geo import GeoMixin
from vng_api_common.notifications.viewsets import (
    NotificationCreateMixin,
    NotificationDestroyMixin,
    NotificationViewSetMixin,
)
from vng_api_common.search import SearchMixin
from vng_api_common.utils import lookup_kwargs_to_filters
from vng_api_common.viewsets import CheckQueryParamsMixin, NestedViewSetMixin
from zgw_consumers.models import Service

from openzaak.utils.api import delete_remote_oio
from openzaak.utils.data_filtering import ListFilterByAuthorizationsMixin
from openzaak.utils.permissions import AuthRequired

from ..models import (
    KlantContact,
    RelevanteZaakRelatie,
    Resultaat,
    Rol,
    Status,
    Zaak,
    ZaakBesluit,
    ZaakEigenschap,
    ZaakInformatieObject,
    ZaakObject,
)
from .audits import AUDIT_ZRC
from .filters import (
    KlantContactFilter,
    ResultaatFilter,
    RolFilter,
    StatusFilter,
    ZaakFilter,
    ZaakInformatieObjectFilter,
    ZaakObjectFilter,
)
from .kanalen import KANAAL_ZAKEN
from .mixins import ClosedZaakMixin
from .permissions import (
    ZaakAudittrailAuthRequired,
    ZaakAuthRequired,
    ZaakNestedAuthRequired,
)
from .scopes import (
    SCOPE_STATUSSEN_TOEVOEGEN,
    SCOPE_ZAKEN_ALLES_LEZEN,
    SCOPE_ZAKEN_ALLES_VERWIJDEREN,
    SCOPE_ZAKEN_BIJWERKEN,
    SCOPE_ZAKEN_CREATE,
    SCOPE_ZAKEN_GEFORCEERD_BIJWERKEN,
    SCOPEN_ZAKEN_HEROPENEN,
)
from .serializers import (
    KlantContactSerializer,
    ResultaatSerializer,
    RolSerializer,
    StatusSerializer,
    ZaakBesluitSerializer,
    ZaakEigenschapSerializer,
    ZaakInformatieObjectSerializer,
    ZaakObjectSerializer,
    ZaakSerializer,
    ZaakZoekSerializer,
)

logger = logging.getLogger(__name__)


class ZaakViewSet(
    NotificationViewSetMixin,
    AuditTrailViewsetMixin,
    GeoMixin,
    SearchMixin,
    CheckQueryParamsMixin,
    ListFilterByAuthorizationsMixin,
    viewsets.ModelViewSet,
):
    """
    Opvragen en bewerken van ZAAKen.

    Een zaak mag (in principe) niet meer gewijzigd worden als de
    `archiefstatus` een andere status heeft dan "nog_te_archiveren". Voor
    praktische redenen is er geen harde validatie regel aan de provider kant.

    create:
    Maak een ZAAK aan.

    Indien geen identificatie gegeven is, dan wordt deze automatisch
    gegenereerd. De identificatie moet uniek zijn binnen de bronorganisatie.

    **Er wordt gevalideerd op**:
    - `zaaktype` moet een geldige URL zijn.
    - `zaaktype` is geen concept (`zaaktype.concept` = False)
    - `laatsteBetaaldatum` mag niet in de toekomst liggen.
    - `laatsteBetaaldatum` mag niet gezet worden als de betalingsindicatie
      "nvt" is.
    - `archiefnominatie` moet een waarde hebben indien `archiefstatus` niet de
      waarde "nog_te_archiveren" heeft.
    - `archiefactiedatum` moet een waarde hebben indien `archiefstatus` niet de
      waarde "nog_te_archiveren" heeft.
    - `archiefstatus` kan alleen een waarde anders dan "nog_te_archiveren"
      hebben indien van alle gerelateeerde INFORMATIEOBJECTen het attribuut
      `status` de waarde "gearchiveerd" heeft.

    list:
    Alle ZAAKen opvragen.

    Deze lijst kan gefilterd wordt met query-string parameters.

    **Opmerking**
    - er worden enkel zaken getoond van de zaaktypes waar u toe geautoriseerd
      bent.

    retrieve:
    Een specifieke ZAAK opvragen.

    Een specifieke ZAAK opvragen.

    update:
    Werk een ZAAK in zijn geheel bij.

    **Er wordt gevalideerd op**
    - `zaaktype` mag niet gewijzigd worden.
    - `zaaktype` is geen concept (`zaaktype.concept` = False)
    - `identificatie` mag niet gewijzigd worden.
    - `laatsteBetaaldatum` mag niet in de toekomst liggen.
    - `laatsteBetaaldatum` mag niet gezet worden als de betalingsindicatie
      "nvt" is.
    - `archiefnominatie` moet een waarde hebben indien `archiefstatus` niet de
      waarde "nog_te_archiveren" heeft.
    - `archiefactiedatum` moet een waarde hebben indien `archiefstatus` niet de
      waarde "nog_te_archiveren" heeft.
    - `archiefstatus` kan alleen een waarde anders dan "nog_te_archiveren"
      hebben indien van alle gerelateeerde INFORMATIEOBJECTen het attribuut
      `status` de waarde "gearchiveerd" heeft.

    **Opmerkingen**
    - er worden enkel zaken getoond van de zaaktypes waar u toe geautoriseerd
      bent.
    - zaaktype zal in de toekomst niet-wijzigbaar gemaakt worden.
    - indien een zaak heropend moet worden, doe dit dan door een nieuwe status
      toe te voegen die NIET de eindstatus is.
      Zie de `Status` resource.

    partial_update:
    Werk een ZAAK deels bij.

    **Er wordt gevalideerd op**
    - `zaaktype` mag niet gewijzigd worden.
    - `zaaktype` is geen concept (`zaaktype.concept` = False)
    - `identificatie` mag niet gewijzigd worden.
    - `laatsteBetaaldatum` mag niet in de toekomst liggen.
    - `laatsteBetaaldatum` mag niet gezet worden als de betalingsindicatie
      "nvt" is.
    - `archiefnominatie` moet een waarde hebben indien `archiefstatus` niet de
      waarde "nog_te_archiveren" heeft.
    - `archiefactiedatum` moet een waarde hebben indien `archiefstatus` niet de
      waarde "nog_te_archiveren" heeft.
    - `archiefstatus` kan alleen een waarde anders dan "nog_te_archiveren"
      hebben indien van alle gerelateeerde INFORMATIEOBJECTen het attribuut
      `status` de waarde "gearchiveerd" heeft.

    **Opmerkingen**
    - er worden enkel zaken getoond van de zaaktypes waar u toe geautoriseerd
      bent.
    - zaaktype zal in de toekomst niet-wijzigbaar gemaakt worden.
    - indien een zaak heropend moet worden, doe dit dan door een nieuwe status
      toe te voegen die NIET de eindstatus is. Zie de `Status` resource.

    destroy:
    Verwijder een ZAAK.

    **De gerelateerde resources zijn hierbij**
    - `zaak` - de deelzaken van de verwijderde hoofzaak
    - `status` - alle statussen van de verwijderde zaak
    - `resultaat` - het resultaat van de verwijderde zaak
    - `rol` - alle rollen bij de zaak
    - `zaakobject` - alle zaakobjecten bij de zaak
    - `zaakeigenschap` - alle eigenschappen van de zaak
    - `zaakkenmerk` - alle kenmerken van de zaak
    - `zaakinformatieobject` - dit moet door-cascaden naar de Documenten API,
      zie ook: https://github.com/VNG-Realisatie/gemma-zaken/issues/791 (TODO)
    - `klantcontact` - alle klantcontacten bij een zaak
    """

    queryset = (
        Zaak.objects.select_related("_zaaktype")
        .prefetch_related(
            "deelzaken",
            models.Prefetch(
                "relevante_andere_zaken",
                queryset=RelevanteZaakRelatie.objects.select_related("_relevant_zaak"),
            ),
            "zaakkenmerk_set",
            "resultaat",
            "zaakeigenschap_set",
            models.Prefetch(
                "status_set", queryset=Status.objects.order_by("-datum_status_gezet")
            ),
            "rol_set",
            "zaakobject_set",
            "zaakinformatieobject_set",
        )
        .order_by("-pk")
    )
    serializer_class = ZaakSerializer
    search_input_serializer_class = ZaakZoekSerializer
    filter_backends = (Backend,)
    filterset_class = ZaakFilter
    lookup_field = "uuid"
    pagination_class = PageNumberPagination

    permission_classes = (ZaakAuthRequired,)
    required_scopes = {
        "list": SCOPE_ZAKEN_ALLES_LEZEN,
        "retrieve": SCOPE_ZAKEN_ALLES_LEZEN,
        "_zoek": SCOPE_ZAKEN_ALLES_LEZEN,
        "create": SCOPE_ZAKEN_CREATE,
        "update": SCOPE_ZAKEN_BIJWERKEN | SCOPE_ZAKEN_GEFORCEERD_BIJWERKEN,
        "partial_update": SCOPE_ZAKEN_BIJWERKEN | SCOPE_ZAKEN_GEFORCEERD_BIJWERKEN,
        "destroy": SCOPE_ZAKEN_ALLES_VERWIJDEREN,
    }
    notifications_kanaal = KANAAL_ZAKEN
    audit = AUDIT_ZRC

    @swagger_auto_schema(
        manual_parameters=[
            openapi.Parameter(
                "expand",
                openapi.IN_QUERY,
                description="Haal details van inline resources direct op.",
                type=openapi.TYPE_STRING,
                enum=ZaakSerializer.Meta.expandable_fields,
            )
        ]
    )
    def retrieve(self, request, *args, **kwargs):
        return super().retrieve(request, *args, **kwargs)

    @action(methods=("post",), detail=False)
    def _zoek(self, request, *args, **kwargs):
        """
        Voer een (geo)-zoekopdracht uit op ZAAKen.

        Zoeken/filteren gaat normaal via de `list` operatie, deze is echter
        niet geschikt voor geo-zoekopdrachten.
        """
        search_input = self.get_search_input()

        within = search_input["zaakgeometrie"]["within"]
        queryset = self.filter_queryset(self.get_queryset()).filter(
            zaakgeometrie__within=within
        )

        return self.get_search_output(queryset)

    _zoek.is_search_action = True

    def perform_update(self, serializer):
        """
        Perform the update of the Case.

        After input validation and before DB persistance we need to check
        scope-related permissions. Only SCOPE_ZAKEN_GEFORCEERD_BIJWERKEN scope
        allows to alter closed cases

        :raises: PermissionDenied if attempting to alter a closed case with
        insufficient permissions

        """
        zaak = self.get_object()
        zaak_data = self.get_serializer(zaak).data

        if not self.request.jwt_auth.has_auth(
            scopes=SCOPE_ZAKEN_GEFORCEERD_BIJWERKEN,
            zaaktype=zaak_data["zaaktype"],
            vertrouwelijkheidaanduiding=zaak_data["vertrouwelijkheidaanduiding"],
            init_component=self.queryset.model._meta.app_label,
        ):
            if zaak.is_closed:
                msg = "Modifying a closed case with current scope is forbidden"
                raise PermissionDenied(detail=msg)
        super().perform_update(serializer)

    def perform_destroy(self, instance: Zaak):
        if instance.besluit_set.exists():
            raise ValidationError(
                {
                    api_settings.NON_FIELD_ERRORS_KEY: _(
                        "All related Besluit objects should be destroyed before destroying the zaak"
                    )
                },
                code="pending-besluit-relation",
            )

        # check if we need to delete any remote OIOs
        autocommit = transaction.get_autocommit()
        assert autocommit is False, "Expected to be in a transaction.atomic block"
        # evaluate the queryset, because the transaction will delete the records with
        # a cascade
        # In the CMIS case, _informatieobject is None, but the _objectinformatieobject_url is not set
        # (internal document behaviour)
        oio_urls = instance.zaakinformatieobject_set.filter(
            Q(_informatieobject__isnull=True), ~Q(_objectinformatieobject_url="")
        ).values_list("_objectinformatieobject_url", flat=True)
        delete_params = [(url, Service.get_client(url)) for url in oio_urls]

        def _delete_oios():
            for url, client in delete_params:
                client.delete("objectinformatieobject", url=url)

        transaction.on_commit(_delete_oios)

        super().perform_destroy(instance)


class StatusViewSet(
    NotificationCreateMixin,
    AuditTrailCreateMixin,
    CheckQueryParamsMixin,
    ListFilterByAuthorizationsMixin,
    mixins.CreateModelMixin,
    viewsets.ReadOnlyModelViewSet,
):
    """
    Opvragen en beheren van zaakstatussen.

    list:
    Alle STATUSsen van ZAAKen opvragen.

    Deze lijst kan gefilterd wordt met query-string parameters.

    retrieve:
    Een specifieke STATUS van een ZAAK opvragen.

    Een specifieke STATUS van een ZAAK opvragen.

    create:
    Maak een STATUS aan voor een ZAAK.

    **Er wordt gevalideerd op**
    - geldigheid URL naar de ZAAK
    - geldigheid URL naar het STATUSTYPE
    - indien het de eindstatus betreft, dan moet het attribuut
      `indicatieGebruiksrecht` gezet zijn op alle informatieobjecten die aan
      de zaak gerelateerd zijn

    **Opmerkingen**
    - Indien het statustype de eindstatus is (volgens het ZTC), dan wordt de
      zaak afgesloten door de einddatum te zetten.

    """

    queryset = Status.objects.select_related("_statustype", "zaak").order_by("-pk")
    serializer_class = StatusSerializer
    filterset_class = StatusFilter
    lookup_field = "uuid"
    pagination_class = PageNumberPagination

    permission_classes = (ZaakAuthRequired,)
    permission_main_object = "zaak"
    required_scopes = {
        "list": SCOPE_ZAKEN_ALLES_LEZEN,
        "retrieve": SCOPE_ZAKEN_ALLES_LEZEN,
        "create": SCOPE_ZAKEN_CREATE
        | SCOPE_STATUSSEN_TOEVOEGEN
        | SCOPEN_ZAKEN_HEROPENEN,
    }
    notifications_kanaal = KANAAL_ZAKEN
    audit = AUDIT_ZRC

    def perform_create(self, serializer):
        """
        Perform the create of the Status.

        After input validation and before DB persistance we need to check
        scope-related permissions. Three scopes are allowed to create new
        Status objects:
        - create initial status
        - create initial status and subsequent statuses until the case is closed
        - create any status before or after the case is closed

        :raises: PermissionDenied if attempting to create another Status with
          insufficient permissions
        """
        zaak = serializer.validated_data["zaak"]
        zaak_data = ZaakSerializer(zaak, context={"request": self.request}).data
        component = self.queryset.model._meta.app_label

        if not self.request.jwt_auth.has_auth(
            scopes=SCOPE_STATUSSEN_TOEVOEGEN | SCOPEN_ZAKEN_HEROPENEN,
            zaaktype=zaak_data["zaaktype"],
            vertrouwelijkheidaanduiding=zaak_data["vertrouwelijkheidaanduiding"],
            init_component=component,
        ):
            if zaak.status_set.exists():
                msg = f"Met de '{SCOPE_ZAKEN_CREATE}' scope mag je slechts 1 status zetten"
                raise PermissionDenied(detail=msg)

        if not self.request.jwt_auth.has_auth(
            scopes=SCOPEN_ZAKEN_HEROPENEN,
            zaaktype=zaak_data["zaaktype"],
            vertrouwelijkheidaanduiding=zaak_data["vertrouwelijkheidaanduiding"],
            init_component=component,
        ):
            if zaak.is_closed:
                msg = "Reopening a closed case with current scope is forbidden"
                raise PermissionDenied(detail=msg)

        super().perform_create(serializer)


class ZaakObjectViewSet(
    CheckQueryParamsMixin,
    NotificationCreateMixin,
    ListFilterByAuthorizationsMixin,
    AuditTrailCreateMixin,
    ClosedZaakMixin,
    mixins.CreateModelMixin,
    viewsets.ReadOnlyModelViewSet,
):
    """
    Opvragen en bewerken van ZAAKOBJECTen.

    create:
    Maak een ZAAKOBJECT aan.

    Maak een ZAAKOBJECT aan.

    list:
    Alle ZAAKOBJECTen opvragen.

    Deze lijst kan gefilterd wordt met query-string parameters.

    retrieve:
    Een specifiek ZAAKOBJECT opvragen.

    Een specifiek ZAAKOBJECT opvragen.
    """

    queryset = ZaakObject.objects.select_related("zaak").order_by("-pk")
    serializer_class = ZaakObjectSerializer
    filterset_class = ZaakObjectFilter
    lookup_field = "uuid"
    pagination_class = PageNumberPagination

    permission_classes = (ZaakAuthRequired,)
    permission_main_object = "zaak"
    required_scopes = {
        "list": SCOPE_ZAKEN_ALLES_LEZEN,
        "retrieve": SCOPE_ZAKEN_ALLES_LEZEN,
        "create": SCOPE_ZAKEN_CREATE
        | SCOPE_ZAKEN_BIJWERKEN
        | SCOPE_ZAKEN_GEFORCEERD_BIJWERKEN,
    }
    notifications_kanaal = KANAAL_ZAKEN
    audit = AUDIT_ZRC


class ZaakInformatieObjectViewSet(
    NotificationCreateMixin,
    AuditTrailViewsetMixin,
    CheckQueryParamsMixin,
    ListFilterByAuthorizationsMixin,
    ClosedZaakMixin,
    viewsets.ModelViewSet,
):

    """
    Opvragen en bewerken van ZAAK-INFORMATIEOBJECT relaties.

    create:
    Maak een ZAAK-INFORMATIEOBJECT relatie aan.

    Er worden twee types van
    relaties met andere objecten gerealiseerd:

    **Er wordt gevalideerd op**
    - geldigheid zaak URL
    - geldigheid informatieobject URL
    - de combinatie informatieobject en zaak moet uniek zijn

    **Opmerkingen**
    - De registratiedatum wordt door het systeem op 'NU' gezet. De `aardRelatie`
      wordt ook door het systeem gezet.
    - Bij het aanmaken wordt ook in de Documenten API de gespiegelde relatie aangemaakt,
      echter zonder de relatie-informatie.

    Registreer welk(e) INFORMATIEOBJECT(en) een ZAAK kent.

    **Er wordt gevalideerd op**
    - geldigheid informatieobject URL
    - uniek zijn van relatie ZAAK-INFORMATIEOBJECT

    list:
    Alle ZAAK-INFORMATIEOBJECT relaties opvragen.

    Deze lijst kan gefilterd wordt met querystringparameters.

    retrieve:
    Een specifieke ZAAK-INFORMATIEOBJECT relatie opvragen.

    Een specifieke ZAAK-INFORMATIEOBJECT relatie opvragen.

    update:
    Werk een ZAAK-INFORMATIEOBJECT relatie in zijn geheel bij.

    Je mag enkel de gegevens
    van de relatie bewerken, en niet de relatie zelf aanpassen.

    **Er wordt gevalideerd op**
    - informatieobject URL en zaak URL mogen niet veranderen

    partial_update:
    Werk een ZAAK-INFORMATIEOBJECT relatie in deels bij.

    Je mag enkel de gegevens
    van de relatie bewerken, en niet de relatie zelf aanpassen.

    **Er wordt gevalideerd op**
    - informatieobject URL en zaak URL mogen niet veranderen

    destroy:
    Verwijder een ZAAK-INFORMATIEOBJECT relatie.

    De gespiegelde relatie in de Documenten API wordt door de Zaken API
    verwijderd. Consumers kunnen dit niet handmatig doen.
    """

    queryset = (
        ZaakInformatieObject.objects.select_related("zaak", "_informatieobject")
        .prefetch_related("_informatieobject__enkelvoudiginformatieobject_set")
        .order_by("-pk")
    )
    filterset_class = ZaakInformatieObjectFilter
    serializer_class = ZaakInformatieObjectSerializer
    lookup_field = "uuid"
    notifications_kanaal = KANAAL_ZAKEN
    notifications_main_resource_key = "zaak"
    permission_classes = (ZaakAuthRequired,)
    permission_main_object = "zaak"
    required_scopes = {
        "list": SCOPE_ZAKEN_ALLES_LEZEN,
        "retrieve": SCOPE_ZAKEN_ALLES_LEZEN,
        "create": SCOPE_ZAKEN_CREATE
        | SCOPE_ZAKEN_BIJWERKEN
        | SCOPE_ZAKEN_GEFORCEERD_BIJWERKEN,
        "update": SCOPE_ZAKEN_BIJWERKEN | SCOPE_ZAKEN_GEFORCEERD_BIJWERKEN,
        "partial_update": SCOPE_ZAKEN_BIJWERKEN | SCOPE_ZAKEN_GEFORCEERD_BIJWERKEN,
        "destroy": SCOPE_ZAKEN_BIJWERKEN
        | SCOPE_ZAKEN_GEFORCEERD_BIJWERKEN
        | SCOPE_ZAKEN_ALLES_VERWIJDEREN,
    }
    audit = AUDIT_ZRC

    @property
    def notifications_wrap_in_atomic_block(self):
        # do not wrap the outermost create/destroy in atomic transaction blocks to send
        # notifications. The serializer wraps the actual object creation into a single
        # transaction, and after that, we're in autocommit mode.
        # Once the response has been properly obtained (success), then the notification
        # gets scheduled, and because of the transaction being in autocommit mode at that
        # point, the notification sending will fire immediately.
        if self.action in ["create", "destroy"]:
            return False
        return super().notifications_wrap_in_atomic_block

    def perform_destroy(self, instance):
        with transaction.atomic():
            super().perform_destroy(instance)

        if (
            isinstance(instance.informatieobject, ProxyMixin)
            and instance._objectinformatieobject_url
        ):
            try:
                delete_remote_oio(instance._objectinformatieobject_url)
            except Exception as exception:
                # bring back the instance
                instance.save()
                raise ValidationError(
                    {
                        "informatieobject": _(
                            "Could not delete remote relation: {}".format(exception)
                        )
                    },
                    code="pending-relations",
                )


class ZaakEigenschapViewSet(
    NotificationCreateMixin,
    AuditTrailCreateMixin,
    NestedViewSetMixin,
    ClosedZaakMixin,
    mixins.CreateModelMixin,
    viewsets.ReadOnlyModelViewSet,
):
    """
    Opvragen en bewerken van ZAAKEIGENSCHAPpen

    create:
    Maak een ZAAKEIGENSCHAP aan.

    Maak een ZAAKEIGENSCHAP aan.

    list:
    Alle ZAAKEIGENSCHAPpen opvragen.

    Alle ZAAKEIGENSCHAPpen opvragen.

    retrieve:
    Een specifieke ZAAKEIGENSCHAP opvragen.

    Een specifieke ZAAKEIGENSCHAP opvragen.
    """

    queryset = ZaakEigenschap.objects.select_related("zaak", "_eigenschap").order_by(
        "-pk"
    )
    serializer_class = ZaakEigenschapSerializer
    permission_classes = (ZaakNestedAuthRequired,)
    lookup_field = "uuid"
    required_scopes = {
        "list": SCOPE_ZAKEN_ALLES_LEZEN,
        "retrieve": SCOPE_ZAKEN_ALLES_LEZEN,
        "create": SCOPE_ZAKEN_BIJWERKEN | SCOPE_ZAKEN_GEFORCEERD_BIJWERKEN,
        "destroy": SCOPE_ZAKEN_BIJWERKEN | SCOPE_ZAKEN_GEFORCEERD_BIJWERKEN,
    }
    parent_retrieve_kwargs = {"zaak_uuid": "uuid"}
    notifications_kanaal = KANAAL_ZAKEN
    audit = AUDIT_ZRC

    def get_queryset(self):
        if not self.kwargs:  # this happens during schema generation, and causes crashes
            return self.queryset.none()
        return super().get_queryset()

    def _get_zaak(self):
        if not hasattr(self, "_zaak"):
            filters = lookup_kwargs_to_filters(self.parent_retrieve_kwargs, self.kwargs)
            self._zaak = get_object_or_404(Zaak, **filters)
        return self._zaak


class KlantContactViewSet(
    CheckQueryParamsMixin,
    NotificationCreateMixin,
    ListFilterByAuthorizationsMixin,
    AuditTrailCreateMixin,
    ClosedZaakMixin,
    mixins.CreateModelMixin,
    viewsets.ReadOnlyModelViewSet,
):
    """
    Opvragen en bewerken van KLANTCONTACTen.

    create:
    Maak een KLANTCONTACT bij een ZAAK aan.

    Indien geen identificatie gegeven is, dan wordt deze automatisch
    gegenereerd.

    list:
    Alle KLANTCONTACTen opvragen.

    Alle KLANTCONTACTen opvragen.

    retrieve:
    Een specifiek KLANTCONTACT bij een ZAAK opvragen.

    Een specifiek KLANTCONTACT bij een ZAAK opvragen.
    """

    queryset = KlantContact.objects.select_related("zaak").order_by("-pk")
    serializer_class = KlantContactSerializer
    filterset_class = KlantContactFilter
    lookup_field = "uuid"
    pagination_class = PageNumberPagination

    permission_classes = (ZaakAuthRequired,)
    permission_main_object = "zaak"
    required_scopes = {
        "list": SCOPE_ZAKEN_ALLES_LEZEN,
        "retrieve": SCOPE_ZAKEN_ALLES_LEZEN,
        "create": SCOPE_ZAKEN_BIJWERKEN | SCOPE_ZAKEN_GEFORCEERD_BIJWERKEN,
    }
    notifications_kanaal = KANAAL_ZAKEN
    audit = AUDIT_ZRC


class RolViewSet(
    NotificationCreateMixin,
    NotificationDestroyMixin,
    AuditTrailCreateMixin,
    AuditTrailDestroyMixin,
    CheckQueryParamsMixin,
    ListFilterByAuthorizationsMixin,
    ClosedZaakMixin,
    mixins.CreateModelMixin,
    mixins.DestroyModelMixin,
    viewsets.ReadOnlyModelViewSet,
):
    """
    Opvragen en bewerken van ROL relatie tussen een ZAAK en een BETROKKENE.

    list:
    Alle ROLlen bij ZAAKen opvragen.

    Deze lijst kan gefilterd wordt met query-string parameters.

    retrieve:
    Een specifieke ROL bij een ZAAK opvragen.

    Een specifieke ROL bij een ZAAK opvragen.

    destroy:
    Verwijder een ROL van een ZAAK.

    Verwijder een ROL van een ZAAK.

    create:
    Maak een ROL aan bij een ZAAK.

    Maak een ROL aan bij een ZAAK.

    """

    queryset = (
        Rol.objects.select_related("_roltype", "zaak")
        .prefetch_related(
            "natuurlijkpersoon",
            "nietnatuurlijkpersoon",
            "vestiging",
            "organisatorischeeenheid",
            "medewerker",
        )
        .order_by("-pk")
    )
    serializer_class = RolSerializer
    filterset_class = RolFilter
    lookup_field = "uuid"
    pagination_class = PageNumberPagination

    permission_classes = (ZaakAuthRequired,)
    permission_main_object = "zaak"
    required_scopes = {
        "list": SCOPE_ZAKEN_ALLES_LEZEN,
        "retrieve": SCOPE_ZAKEN_ALLES_LEZEN,
        "create": SCOPE_ZAKEN_BIJWERKEN | SCOPE_ZAKEN_GEFORCEERD_BIJWERKEN,
        "destroy": SCOPE_ZAKEN_BIJWERKEN | SCOPE_ZAKEN_GEFORCEERD_BIJWERKEN,
    }
    notifications_kanaal = KANAAL_ZAKEN
    audit = AUDIT_ZRC


class ResultaatViewSet(
    NotificationViewSetMixin,
    AuditTrailViewsetMixin,
    CheckQueryParamsMixin,
    ListFilterByAuthorizationsMixin,
    ClosedZaakMixin,
    viewsets.ModelViewSet,
):
    """
    Opvragen en beheren van resultaten.

    list:
    Alle RESULTAATen van ZAAKen opvragen.

    Deze lijst kan gefilterd wordt met query-string parameters.

    retrieve:
    Een specifiek RESULTAAT opvragen.

    Een specifiek RESULTAAT opvragen.

    create:
    Maak een RESULTAAT bij een ZAAK aan.

    **Er wordt gevalideerd op**
    - geldigheid URL naar de ZAAK
    - geldigheid URL naar het RESULTAATTYPE

    update:
    Werk een RESULTAAT in zijn geheel bij.

    **Er wordt gevalideerd op**
    - geldigheid URL naar de ZAAK
    - het RESULTAATTYPE mag niet gewijzigd worden

    partial_update:
    Werk een RESULTAAT deels bij.

    **Er wordt gevalideerd op**
    - geldigheid URL naar de ZAAK
    - het RESULTAATTYPE mag niet gewijzigd worden

    destroy:
    Verwijder een RESULTAAT van een ZAAK.

    Verwijder een RESULTAAT van een ZAAK.

    """

    queryset = Resultaat.objects.select_related("_resultaattype", "zaak").order_by(
        "-pk"
    )
    serializer_class = ResultaatSerializer
    filterset_class = ResultaatFilter
    lookup_field = "uuid"
    pagination_class = PageNumberPagination

    permission_classes = (ZaakAuthRequired,)
    permission_main_object = "zaak"
    required_scopes = {
        "list": SCOPE_ZAKEN_ALLES_LEZEN,
        "retrieve": SCOPE_ZAKEN_ALLES_LEZEN,
        "create": SCOPE_ZAKEN_BIJWERKEN | SCOPE_ZAKEN_GEFORCEERD_BIJWERKEN,
        "destroy": SCOPE_ZAKEN_BIJWERKEN | SCOPE_ZAKEN_GEFORCEERD_BIJWERKEN,
        "update": SCOPE_ZAKEN_BIJWERKEN | SCOPE_ZAKEN_GEFORCEERD_BIJWERKEN,
        "partial_update": SCOPE_ZAKEN_BIJWERKEN | SCOPE_ZAKEN_GEFORCEERD_BIJWERKEN,
    }
    notifications_kanaal = KANAAL_ZAKEN
    audit = AUDIT_ZRC


class ZaakAuditTrailViewSet(AuditTrailViewSet):
    """
    Opvragen van Audit trails horend bij een ZAAK.

    list:
    Alle audit trail regels behorend bij de ZAAK.

    Alle audit trail regels behorend bij de ZAAK.

    retrieve:
    Een specifieke audit trail regel opvragen.

    Een specifieke audit trail regel opvragen.
    """

    parent_retrieve_kwargs = {"zaak_uuid": "uuid"}
    main_resource_lookup_field = "zaak_uuid"
<<<<<<< HEAD
    permission_classes = (ZaakAudittrailAuthRequired,)

    def _get_zaak(self):
        if not hasattr(self, "_zaak"):
            filters = lookup_kwargs_to_filters(self.parent_retrieve_kwargs, self.kwargs)
            self._zaak = get_object_or_404(Zaak, **filters)
        return self._zaak
=======
    permission_classes = (AuthRequired,)
>>>>>>> 8da7b9c0


class ZaakBesluitViewSet(
    NotificationCreateMixin,
    AuditTrailCreateMixin,
    AuditTrailDestroyMixin,
    NestedViewSetMixin,
    ClosedZaakMixin,
    mixins.CreateModelMixin,
    mixins.DestroyModelMixin,
    viewsets.ReadOnlyModelViewSet,
):

    """
    Opvragen en beheren van zaak-besluiten.

    list:
    Alle ZAAKBESLUITen opvragen.

    Alle ZAAKBESLUITen opvragen.

    retrieve:
    Een specifiek ZAAKBESLUIT opvragen.

    Een specifiek ZAAKBESLUIT opvragen.

    create:
    Maak een ZAAKBESLUIT aan.

    **LET OP: Dit endpoint hoor je als consumer niet zelf aan te spreken.**

    De Besluiten API gebruikt dit endpoint om relaties te synchroniseren,
    daarom is dit endpoint in de Zaken API geimplementeerd.

    **Er wordt gevalideerd op**
    - geldigheid URL naar de ZAAK

    destroy:
    Verwijder een ZAAKBESLUIT.

    **LET OP: Dit endpoint hoor je als consumer niet zelf aan te spreken.**

    De Besluiten API gebruikt dit endpoint om relaties te synchroniseren,
    daarom is dit endpoint in de Zaken API geimplementeerd.
    """

    queryset = ZaakBesluit.objects.order_by("-pk")
    serializer_class = ZaakBesluitSerializer
    lookup_field = "uuid"
    parent_retrieve_kwargs = {"zaak_uuid": "uuid"}
    permission_classes = (ZaakNestedAuthRequired,)
    required_scopes = {
        "list": SCOPE_ZAKEN_ALLES_LEZEN,
        "retrieve": SCOPE_ZAKEN_ALLES_LEZEN,
        "create": SCOPE_ZAKEN_BIJWERKEN,
        "destroy": SCOPE_ZAKEN_BIJWERKEN,
    }
    notifications_kanaal = KANAAL_ZAKEN
    audit = AUDIT_ZRC

    def get_queryset(self):
        if not self.kwargs:  # this happens during schema generation, and causes crashes
            return self.queryset.none()
        return super().get_queryset()

    def _get_zaak(self):
        if not hasattr(self, "_zaak"):
            self._zaak = get_object_or_404(Zaak, uuid=self.kwargs["zaak_uuid"])
        return self._zaak

    def get_serializer_context(self):
        context = super().get_serializer_context()
        # DRF introspection
        if not self.kwargs:
            return context

        context["parent_object"] = self._get_zaak()
        return context

    def perform_create(self, serializer):
        """
        Handle the creation logic.
        """
        besluit = serializer.validated_data["besluit"]

        # external besluit
        if isinstance(besluit, ProxyMixin):
            super().perform_create(serializer)
            return

        # for local besluit nothing extra happens here, since the creation is entirely managed via
        # the Besluit resource. We just perform some extra sanity checks in the
        # serializer.
        try:
            serializer.instance = self.get_queryset().get(
                **{
                    "besluit": serializer.validated_data["besluit"],
                    "zaak": self._get_zaak(),
                }
            )
        except ZaakBesluit.DoesNotExist:
            raise ValidationError(
                {
                    api_settings.NON_FIELD_ERRORS_KEY: _(
                        "The relation between zaak and besluit doesn't exist"
                    )
                },
                code="inconsistent-relation",
            )

    def get_audittrail_main_object_url(self, data, main_resource) -> str:
        return reverse(
            "zaak-detail",
            request=self.request,
            kwargs={"uuid": self.kwargs["zaak_uuid"]},
        )

    def get_notification_main_object_url(self, data, kanaal):
        return reverse(
            "zaak-detail",
            request=self.request,
            kwargs={"uuid": self.kwargs["zaak_uuid"]},
        )

    def perform_destroy(self, instance):
        """
        'Delete' the relation between zaak & besluit.
        """
        # external besluit
        if isinstance(instance.besluit, ProxyMixin):
            super().perform_destroy(instance)
            return

        # for local besluit the actual relation information must be updated in the Besluiten API,
        # so this is just a check.
        if instance.besluit.zaak == instance.zaak:
            raise ValidationError(
                {
                    api_settings.NON_FIELD_ERRORS_KEY: _(
                        "Het Besluit verwijst nog naar deze zaak. "
                        "Deze relatie moet eerst verbroken worden."
                    )
                },
                code="inconsistent-relation",
            )
        super().perform_destroy(instance)
        return<|MERGE_RESOLUTION|>--- conflicted
+++ resolved
@@ -868,7 +868,6 @@
 
     parent_retrieve_kwargs = {"zaak_uuid": "uuid"}
     main_resource_lookup_field = "zaak_uuid"
-<<<<<<< HEAD
     permission_classes = (ZaakAudittrailAuthRequired,)
 
     def _get_zaak(self):
@@ -876,9 +875,6 @@
             filters = lookup_kwargs_to_filters(self.parent_retrieve_kwargs, self.kwargs)
             self._zaak = get_object_or_404(Zaak, **filters)
         return self._zaak
-=======
-    permission_classes = (AuthRequired,)
->>>>>>> 8da7b9c0
 
 
 class ZaakBesluitViewSet(
