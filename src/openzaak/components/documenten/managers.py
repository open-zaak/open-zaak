--- conflicted
+++ resolved
@@ -5,10 +5,7 @@
 
 from django.conf import settings
 from django.db.models import fields, manager
-<<<<<<< HEAD
-=======
 from django.db.models.query import BaseIterable
->>>>>>> e1251726
 from django.utils import timezone
 
 from django_loose_fk.virtual_models import ProxyMixin
@@ -161,27 +158,14 @@
 
     return django_oio
 
-
-<<<<<<< HEAD
-def get_object_url(the_object, object_type=None):
-=======
 def get_object_url(
     informatie_obj_type: InformatieObjectType, request: Optional[Request] = None
 ):
->>>>>>> e1251726
+
     """
     Retrieves the url for a local or an external object.
     """
     # Case in which the informatie_object_type is already a url
-<<<<<<< HEAD
-    if isinstance(the_object, str):
-        return the_object
-    elif isinstance(the_object, ProxyMixin):
-        return the_object._initial_data["url"]
-    elif object_type is not None and isinstance(the_object, object_type):
-        path = reverse(the_object)
-        return f"{settings.HOST_URL}{path}"
-=======
     if isinstance(informatie_obj_type, str):
         return informatie_obj_type
     elif isinstance(informatie_obj_type, ProxyMixin):
@@ -189,8 +173,6 @@
     elif isinstance(informatie_obj_type, InformatieObjectType):
         path = informatie_obj_type.get_absolute_api_url()
         return make_absolute_uri(path, request=request)
->>>>>>> e1251726
-
 
 class AdapterManager(manager.Manager):
     def get_queryset(self):
@@ -319,11 +301,7 @@
         # The url needs to be added manually because the drc_cmis uses the 'omshrijving' as the value
         # of the informatie object type
         kwargs["informatieobjecttype"] = get_object_url(
-<<<<<<< HEAD
-            kwargs.get("informatieobjecttype"), InformatieObjectType
-=======
             kwargs.get("informatieobjecttype"), request=kwargs.get("_request"),
->>>>>>> e1251726
         )
 
         # The begin_registratie field needs to be populated (could maybe be moved in cmis library?)
@@ -623,13 +601,10 @@
         return self
 
     def create(self, **kwargs):
-<<<<<<< HEAD
         converted_data = self.convert_django_names_to_alfresco(kwargs)
 
         cmis_oio = self.get_cmis_client.create_cmis_oio(data=converted_data)
-=======
         cmis_oio = self.cmis_client.create_cmis_oio(data=kwargs)
->>>>>>> e1251726
 
         django_oio = cmis_oio_to_django(cmis_oio)
         return django_oio
@@ -638,15 +613,9 @@
         object_type = self.RELATIONS[type(relation)]
         relation_object = getattr(relation, object_type)
         data = {
-<<<<<<< HEAD
             "informatieobject": relation._informatieobject_url,
             "object_type": f"{object_type}",
-            f"{object_type}": f"{settings.HOST_URL}{reverse(relation_object)}",
-=======
-            "enkelvoudiginformatieobject": relation._informatieobject_url,
-            "related_object_type": f"{object_type}",
-            f"{object_type}_url": make_absolute_uri(reverse(relation_object)),
->>>>>>> e1251726
+            f"{object_type}": make_absolute_uri(reverse(relation_object)),
         }
         return self.create(**data)
 
@@ -665,21 +634,10 @@
 
         self._result_cache = []
 
-<<<<<<< HEAD
         filters = self.convert_django_names_to_alfresco(kwargs)
         # Not needed for retrieving ObjectInformatieobjects from alfresco
         if filters.get('related_object_type'):
             filters.pop('related_object_type')
-=======
-        filters = {}
-        # FIXME write a conversion between cmis and django names
-        if kwargs.get("informatieobject"):
-            filters["enkelvoudiginformatieobject"] = kwargs.get("informatieobject")
-        if kwargs.get("object_type") and kwargs.get("object"):
-            filters[f"{kwargs.get('object_type')}_url"] = make_absolute_uri(
-                reverse(kwargs.get("object"))
-            )
->>>>>>> e1251726
 
         cmis_oio = self.cmis_client.get_cmis_oio(filters)
 
