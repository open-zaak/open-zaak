openapi: 3.0.0
info:
  title: Documenten API
  description: "Een API om een documentregistratiecomponent (DRC) te benaderen.\n\n\
    In een documentregistratiecomponent worden INFORMATIEOBJECTen opgeslagen. Een\n\
    INFORMATIEOBJECT is een digitaal document voorzien van meta-gegevens.\nINFORMATIEOBJECTen\
    \ kunnen aan andere objecten zoals zaken en besluiten worden\ngerelateerd (maar\
    \ dat hoeft niet) en kunnen gebruiksrechten hebben.\n\nGEBRUIKSRECHTEN leggen\
    \ voorwaarden op aan het gebruik van het INFORMATIEOBJECT\n(buiten raadpleging).\
    \ Deze GEBRUIKSRECHTEN worden niet door de API gevalideerd\nof gehandhaafd.\n\n\
    De typering van INFORMATIEOBJECTen is in de Catalogi API (ZTC) ondergebracht in\n\
    de vorm van INFORMATIEOBJECTTYPEn.\n\n**Uploaden van bestanden**\n\nBinnen deze\
    \ API bestaan een aantal endpoints die binaire data ontvangen, al\ndan niet base64-encoded.\
    \ Webservers moeten op deze endpoints een minimale\nrequest body size van 4.0\
    \ GiB ondersteunen. Dit omvat de JSON van de\nmetadata EN de base64-encoded bestandsdata.\
    \ Hou hierbij rekening met de\noverhead van base64, die ongeveer 33% bedraagt\
    \ in worst-case scenario's. Dit\nbetekent dat bij een limiet van 4GB het bestand\
    \ maximaal ongeveer 3GB groot\nmag zijn.\n\n**Afhankelijkheden**\n\nDeze API is\
    \ afhankelijk van:\n\n* Catalogi API\n* Notificaties API\n* Autorisaties API *(optioneel)*\n\
    * Zaken API *(optioneel)*\n\n\n### Autorisatie\n\nDeze API vereist autorisatie.\n\
    \n_Zelf een token genereren_\n\nDe tokens die gebruikt worden voor autorisatie\
    \ zijn [JWT's](https://jwt.io) (JSON web\ntoken). In de API calls moeten deze\
    \ gebruikt worden in de `Authorization`\nheader:\n\n```\nAuthorization: Bearer\
    \ <token>\n```\n\nOm een JWT te genereren heb je een `client ID` en een `secret`\
    \ nodig. Het JWT\nmoet gebouwd worden volgens het `HS256` algoritme. De vereiste\
    \ payload is:\n\n```json\n{\n    \"iss\": \"<client ID>\",\n    \"iat\": 1572863906,\n\
    \    \"client_id\": \"<client ID>\",\n    \"user_id\": \"<user identifier>\",\n\
    \    \"user_representation\": \"<user representation>\"\n}\n```\n\nAls `issuer`\
    \ gebruik je dus je eigen client ID. De `iat` timestamp is een\nUNIX-timestamp\
    \ die aangeeft op welk moment het token gegenereerd is.\n\n`user_id` en `user_representation`\
    \ zijn nodig voor de audit trails. Het zijn\nvrije velden met als enige beperking\
    \ dat de lengte maximaal de lengte van\nde overeenkomstige velden in de audit\
    \ trail resources is (zie rest API spec).\n\n\n### Notificaties\n\nDeze API publiceert\
    \ notificaties op het kanaal `documenten`.\n\n**Main resource**\n\n`enkelvoudiginformatieobject`\n\
    \n\n\n**Kenmerken**\n\n* `bronorganisatie`: Het RSIN van de Niet-natuurlijk persoon\
    \ zijnde de organisatie die het informatieobject heeft gecre\xEBerd of heeft ontvangen\
    \ en als eerste in een samenwerkingsketen heeft vastgelegd.\n* `informatieobjecttype`:\
    \ URL-referentie naar het INFORMATIEOBJECTTYPE (in de Catalogi API).\n* `vertrouwelijkheidaanduiding`:\
    \ Aanduiding van de mate waarin het INFORMATIEOBJECT voor de openbaarheid bestemd\
    \ is.\n\n**Resources en acties**\n- `enkelvoudiginformatieobject`: create, update,\
    \ destroy\n- `gebruiksrechten`: create, update, destroy\n\n\n**Handige links**\n\
    \n* [API-documentatie](https://vng-realisatie.github.io/gemma-zaken/standaard/)\n\
    * [Open Zaak documentatie](https://open-zaak.readthedocs.io/en/latest/)\n* [Zaakgericht\
    \ werken](https://www.vngrealisatie.nl/producten/api-standaarden-zaakgericht-werken)\n\
    * [Open Zaak GitHub](https://github.com/open-zaak/open-zaak)\n"
  contact:
    url: https://www.maykinmedia.nl
    email: support@maykinmedia.nl
  license:
    name: EUPL 1.2
    url: https://opensource.org/licenses/EUPL-1.2
  version: 1.1.0
security:
- JWT-Claims: []
paths:
  /bestandsdelen/{uuid}:
    put:
      operationId: bestandsdeel_update
      description: Upload een bestandsdeel
      parameters:
      - name: Content-Type
        in: header
        description: Content type van de verzoekinhoud.
        required: true
        schema:
          type: string
          enum:
          - multipart/form-data
          - application/x-www-form-urlencoded
      requestBody:
        content:
          multipart/form-data:
            schema:
              type: object
              properties:
                inhoud:
                  description: De (binaire) bestandsinhoud van dit specifieke bestandsdeel.
                  type: string
                  format: binary
                lock:
                  description: Hash string, which represents id of the lock of related
                    informatieobject
                  type: string
                  minLength: 1
              required:
              - lock
      responses:
        '200':
          description: OK
          headers:
            API-version:
              schema:
                type: string
              description: 'Geeft een specifieke API-versie aan in de context van
                een specifieke aanroep. Voorbeeld: 1.2.1.'
          content:
            application/json:
              schema:
                $ref: '#/components/schemas/BestandsDeel'
        '400':
          $ref: '#/components/responses/400'
        '401':
          $ref: '#/components/responses/401'
        '403':
          $ref: '#/components/responses/403'
        '404':
          $ref: '#/components/responses/404'
        '406':
          $ref: '#/components/responses/406'
        '409':
          $ref: '#/components/responses/409'
        '410':
          $ref: '#/components/responses/410'
        '415':
          $ref: '#/components/responses/415'
        '429':
          $ref: '#/components/responses/429'
        '500':
          $ref: '#/components/responses/500'
      tags:
      - bestandsdelen
      security:
      - JWT-Claims:
        - documenten.bijwerken
    parameters:
    - name: uuid
      in: path
      description: Unieke resource identifier (UUID4)
      required: true
      schema:
        type: string
        format: uuid
  /enkelvoudiginformatieobjecten:
    get:
      operationId: enkelvoudiginformatieobject_list
      summary: Alle (ENKELVOUDIGe) INFORMATIEOBJECTen opvragen.
      description: 'Deze lijst kan gefilterd wordt met query-string parameters.


        De objecten bevatten metadata over de documenten en de downloadlink

        (`inhoud`) naar de binary data. Alleen de laatste versie van elk

        (ENKELVOUDIG) INFORMATIEOBJECT wordt getoond. Specifieke versies kunnen

        alleen'
      parameters:
      - name: identificatie
        in: query
        description: Een binnen een gegeven context ondubbelzinnige referentie naar
          het INFORMATIEOBJECT.
        required: false
        schema:
          type: string
      - name: bronorganisatie
        in: query
        description: "Het RSIN van de Niet-natuurlijk persoon zijnde de organisatie\
          \ die het informatieobject heeft gecre\xEBerd of heeft ontvangen en als\
          \ eerste in een samenwerkingsketen heeft vastgelegd."
        required: false
        schema:
          type: string
      - name: page
        in: query
        description: Een pagina binnen de gepagineerde set resultaten.
        required: false
        schema:
          type: integer
      responses:
        '200':
          description: OK
          headers:
            API-version:
              schema:
                type: string
              description: 'Geeft een specifieke API-versie aan in de context van
                een specifieke aanroep. Voorbeeld: 1.2.1.'
          content:
            application/json:
              schema:
                required:
                - count
                - results
                type: object
                properties:
                  count:
                    type: integer
                  next:
                    type: string
                    format: uri
                    nullable: true
                  previous:
                    type: string
                    format: uri
                    nullable: true
                  results:
                    type: array
                    items:
                      $ref: '#/components/schemas/EnkelvoudigInformatieObject'
        '400':
          $ref: '#/components/responses/400'
        '401':
          $ref: '#/components/responses/401'
        '403':
          $ref: '#/components/responses/403'
        '406':
          $ref: '#/components/responses/406'
        '409':
          $ref: '#/components/responses/409'
        '410':
          $ref: '#/components/responses/410'
        '415':
          $ref: '#/components/responses/415'
        '429':
          $ref: '#/components/responses/429'
        '500':
          $ref: '#/components/responses/500'
      tags:
      - enkelvoudiginformatieobjecten
      security:
      - JWT-Claims:
        - documenten.lezen
    post:
      operationId: enkelvoudiginformatieobject_create
      summary: Maak een (ENKELVOUDIG) INFORMATIEOBJECT aan.
      description: "**Er wordt gevalideerd op**\n- geldigheid `informatieobjecttype`\
        \ URL - de resource moet opgevraagd kunnen\n  worden uit de catalogi API en\
        \ de vorm van een INFORMATIEOBJECTTYPE hebben.\n- publicatie `informatieobjecttype`\
        \ - `concept` moet `false` zijn"
      parameters:
      - name: Content-Type
        in: header
        description: Content type van de verzoekinhoud.
        required: true
        schema:
          type: string
          enum:
          - application/json
      - name: X-NLX-Logrecord-ID
        in: header
        description: Identifier of the request, traceable throughout the network
        required: false
        schema:
          type: string
      - name: X-Audit-Toelichting
        in: header
        description: Toelichting waarom een bepaald verzoek wordt gedaan
        required: false
        schema:
          type: string
      requestBody:
        content:
          application/json:
            schema:
              $ref: '#/components/schemas/EnkelvoudigInformatieObjectCreateLockData'
        required: true
      responses:
        '201':
          description: Created
          headers:
            API-version:
              schema:
                type: string
              description: 'Geeft een specifieke API-versie aan in de context van
                een specifieke aanroep. Voorbeeld: 1.2.1.'
            Location:
              schema:
                type: string
                format: uri
              description: URL waar de resource leeft.
          content:
            application/json:
              schema:
                $ref: '#/components/schemas/EnkelvoudigInformatieObjectCreateLockData'
        '400':
          $ref: '#/components/responses/400'
        '401':
          $ref: '#/components/responses/401'
        '403':
          $ref: '#/components/responses/403'
        '406':
          $ref: '#/components/responses/406'
        '409':
          $ref: '#/components/responses/409'
        '410':
          $ref: '#/components/responses/410'
        '413':
          description: Request entity too large
          headers:
            API-version:
              schema:
                type: string
              description: 'Geeft een specifieke API-versie aan in de context van
                een specifieke aanroep. Voorbeeld: 1.2.1.'
          content:
            application/problem+json:
              schema:
                $ref: '#/components/schemas/Fout'
        '415':
          $ref: '#/components/responses/415'
        '429':
          $ref: '#/components/responses/429'
        '500':
          $ref: '#/components/responses/500'
      tags:
      - enkelvoudiginformatieobjecten
      security:
      - JWT-Claims:
        - documenten.aanmaken
    parameters: []
  /enkelvoudiginformatieobjecten/_zoek:
    post:
      operationId: enkelvoudiginformatieobject__zoek
      summary: Voer een zoekopdracht uit op (ENKELVOUDIG) INFORMATIEOBJECTen .
      description: 'Zoeken/filteren gaat normaal via de `list` operatie, deze is echter

        niet geschikt voor zoekopdrachten met UUIDs.'
      parameters:
      - name: Content-Type
        in: header
        description: Content type van de verzoekinhoud.
        required: true
        schema:
          type: string
          enum:
          - application/json
      - name: page
        in: query
        description: Een pagina binnen de gepagineerde set resultaten.
        required: false
        schema:
          type: integer
      requestBody:
        content:
          application/json:
            schema:
              $ref: '#/components/schemas/EIOZoek'
        required: true
      responses:
        '200':
          description: ''
          headers:
            API-version:
              schema:
                type: string
              description: 'Geeft een specifieke API-versie aan in de context van
                een specifieke aanroep. Voorbeeld: 1.2.1.'
          content:
            application/json:
              schema:
                required:
                - count
                - results
                type: object
                properties:
                  count:
                    type: integer
                  next:
                    type: string
                    format: uri
                    nullable: true
                  previous:
                    type: string
                    format: uri
                    nullable: true
                  results:
                    type: array
                    items:
                      $ref: '#/components/schemas/EnkelvoudigInformatieObjectData'
      tags:
      - enkelvoudiginformatieobjecten
      security:
      - JWT-Claims:
        - documenten.lezen
    parameters: []
  /enkelvoudiginformatieobjecten/{enkelvoudiginformatieobject_uuid}/audittrail:
    get:
      operationId: audittrail_list
      summary: Alle audit trail regels behorend bij het INFORMATIEOBJECT.
      description: Alle audit trail regels behorend bij het INFORMATIEOBJECT.
      responses:
        '200':
          description: OK
          headers:
            API-version:
              schema:
                type: string
              description: 'Geeft een specifieke API-versie aan in de context van
                een specifieke aanroep. Voorbeeld: 1.2.1.'
          content:
            application/json:
              schema:
                type: array
                items:
                  $ref: '#/components/schemas/AuditTrail'
        '401':
          $ref: '#/components/responses/401'
        '403':
          $ref: '#/components/responses/403'
        '406':
          $ref: '#/components/responses/406'
        '409':
          $ref: '#/components/responses/409'
        '410':
          $ref: '#/components/responses/410'
        '415':
          $ref: '#/components/responses/415'
        '429':
          $ref: '#/components/responses/429'
        '500':
          $ref: '#/components/responses/500'
      tags:
      - enkelvoudiginformatieobjecten
      security:
      - JWT-Claims:
        - audittrails.lezen
    parameters:
    - name: enkelvoudiginformatieobject_uuid
      in: path
      required: true
      description: Unieke resource identifier (UUID4)
      schema:
        type: string
        format: uuid
  /enkelvoudiginformatieobjecten/{enkelvoudiginformatieobject_uuid}/audittrail/{uuid}:
    get:
      operationId: audittrail_read
      summary: Een specifieke audit trail regel opvragen.
      description: Een specifieke audit trail regel opvragen.
      responses:
        '200':
          description: OK
          headers:
            API-version:
              schema:
                type: string
              description: 'Geeft een specifieke API-versie aan in de context van
                een specifieke aanroep. Voorbeeld: 1.2.1.'
          content:
            application/json:
              schema:
                $ref: '#/components/schemas/AuditTrail'
        '401':
          $ref: '#/components/responses/401'
        '403':
          $ref: '#/components/responses/403'
        '404':
          $ref: '#/components/responses/404'
        '406':
          $ref: '#/components/responses/406'
        '409':
          $ref: '#/components/responses/409'
        '410':
          $ref: '#/components/responses/410'
        '415':
          $ref: '#/components/responses/415'
        '429':
          $ref: '#/components/responses/429'
        '500':
          $ref: '#/components/responses/500'
      tags:
      - enkelvoudiginformatieobjecten
      security:
      - JWT-Claims:
        - audittrails.lezen
    parameters:
    - name: enkelvoudiginformatieobject_uuid
      in: path
      required: true
      description: Unieke resource identifier (UUID4)
      schema:
        type: string
        format: uuid
    - name: uuid
      in: path
      description: Unieke identificatie van de audit regel.
      required: true
      schema:
        type: string
        format: uuid
  /enkelvoudiginformatieobjecten/{uuid}:
    get:
      operationId: enkelvoudiginformatieobject_read
      summary: Een specifiek (ENKELVOUDIG) INFORMATIEOBJECT opvragen.
      description: 'Het object bevat metadata over het document en de downloadlink
        (`inhoud`)

        naar de binary data. Dit geeft standaard de laatste versie van het

        (ENKELVOUDIG) INFORMATIEOBJECT. Specifieke versies kunnen middels

        query-string parameters worden opgevraagd.'
      parameters:
      - name: versie
        in: query
        description: Het (automatische) versienummer van het INFORMATIEOBJECT.
        schema:
          type: integer
      - name: registratieOp
        in: query
        description: Een datumtijd in ISO8601 formaat. De versie van het INFORMATIEOBJECT
          die qua `begin_registratie` het kortst hiervoor zit wordt opgehaald.
        schema:
          type: string
      - name: If-None-Match
        in: header
        description: "Voer een voorwaardelijk verzoek uit. Deze header moet \xE9\xE9\
          n of meerdere ETag-waardes bevatten van resources die de consumer gecached\
          \ heeft. Indien de waarde van de ETag van de huidige resource voorkomt in\
          \ deze set, dan antwoordt de provider met een lege HTTP 304 request. Zie\
          \ [MDN](https://developer.mozilla.org/en-US/docs/Web/HTTP/Headers/If-None-Match)\
          \ voor meer informatie."
        required: false
        examples:
          oneValue:
            summary: "E\xE9n ETag-waarde"
            value: '"79054025255fb1a26e4bc422aef54eb4"'
          multipleValues:
            summary: Meerdere ETag-waardes
            value: '"79054025255fb1a26e4bc422aef54eb4", "e4d909c290d0fb1ca068ffaddf22cbd0"'
        schema:
          type: string
      responses:
        '200':
          description: OK
          headers:
            ETag:
              description: De ETag berekend op de response body JSON. Indien twee
                resources exact dezelfde ETag hebben, dan zijn deze resources identiek
                aan elkaar. Je kan de ETag gebruiken om caching te implementeren.
              schema:
                type: string
            API-version:
              schema:
                type: string
              description: 'Geeft een specifieke API-versie aan in de context van
                een specifieke aanroep. Voorbeeld: 1.2.1.'
          content:
            application/json:
              schema:
                $ref: '#/components/schemas/EnkelvoudigInformatieObject'
        '401':
          $ref: '#/components/responses/401'
        '403':
          $ref: '#/components/responses/403'
        '404':
          $ref: '#/components/responses/404'
        '406':
          $ref: '#/components/responses/406'
        '409':
          $ref: '#/components/responses/409'
        '410':
          $ref: '#/components/responses/410'
        '415':
          $ref: '#/components/responses/415'
        '429':
          $ref: '#/components/responses/429'
        '500':
          $ref: '#/components/responses/500'
      tags:
      - enkelvoudiginformatieobjecten
      security:
      - JWT-Claims:
        - documenten.lezen
    head:
      operationId: enkelvoudiginformatieobject_headers
      summary: De headers voor een specifiek(e) ENKELVOUDIGINFORMATIEOBJECT opvragen
      description: Vraag de headers op die je bij een GET request zou krijgen.
      parameters:
      - name: If-None-Match
        in: header
        description: "Voer een voorwaardelijk verzoek uit. Deze header moet \xE9\xE9\
          n of meerdere ETag-waardes bevatten van resources die de consumer gecached\
          \ heeft. Indien de waarde van de ETag van de huidige resource voorkomt in\
          \ deze set, dan antwoordt de provider met een lege HTTP 304 request. Zie\
          \ [MDN](https://developer.mozilla.org/en-US/docs/Web/HTTP/Headers/If-None-Match)\
          \ voor meer informatie."
        required: false
        examples:
          oneValue:
            summary: "E\xE9n ETag-waarde"
            value: '"79054025255fb1a26e4bc422aef54eb4"'
          multipleValues:
            summary: Meerdere ETag-waardes
            value: '"79054025255fb1a26e4bc422aef54eb4", "e4d909c290d0fb1ca068ffaddf22cbd0"'
        schema:
          type: string
      responses:
        '200':
          description: OK
          headers:
            ETag:
              description: De ETag berekend op de response body JSON. Indien twee
                resources exact dezelfde ETag hebben, dan zijn deze resources identiek
                aan elkaar. Je kan de ETag gebruiken om caching te implementeren.
              schema:
                type: string
            API-version:
              schema:
                type: string
              description: 'Geeft een specifieke API-versie aan in de context van
                een specifieke aanroep. Voorbeeld: 1.2.1.'
      tags:
      - enkelvoudiginformatieobjecten
      security:
      - JWT-Claims:
        - documenten.lezen
    put:
      operationId: enkelvoudiginformatieobject_update
      summary: Werk een (ENKELVOUDIG) INFORMATIEOBJECT in zijn geheel bij.
      description: "Dit cre\xEBert altijd een nieuwe versie van het (ENKELVOUDIG)\
        \ INFORMATIEOBJECT.\n\n**Er wordt gevalideerd op**\n- correcte `lock` waarde\n\
        - geldigheid `informatieobjecttype` URL - de resource moet opgevraagd kunnen\n\
        \  worden uit de catalogi API en de vorm van een INFORMATIEOBJECTTYPE hebben.\n\
        - publicatie `informatieobjecttype` - `concept` moet `false` zijn\n- status\
        \ NIET `definitief`\n\n*TODO*\n- valideer immutable attributes"
      parameters:
      - name: Content-Type
        in: header
        description: Content type van de verzoekinhoud.
        required: true
        schema:
          type: string
          enum:
          - application/json
      - name: X-NLX-Logrecord-ID
        in: header
        description: Identifier of the request, traceable throughout the network
        required: false
        schema:
          type: string
      - name: X-Audit-Toelichting
        in: header
        description: Toelichting waarom een bepaald verzoek wordt gedaan
        required: false
        schema:
          type: string
      requestBody:
        $ref: '#/components/requestBodies/EnkelvoudigInformatieObjectWithLockData'
      responses:
        '200':
          description: OK
          headers:
            API-version:
              schema:
                type: string
              description: 'Geeft een specifieke API-versie aan in de context van
                een specifieke aanroep. Voorbeeld: 1.2.1.'
          content:
            application/json:
              schema:
                $ref: '#/components/schemas/EnkelvoudigInformatieObjectWithLockData'
        '400':
          $ref: '#/components/responses/400'
        '401':
          $ref: '#/components/responses/401'
        '403':
          $ref: '#/components/responses/403'
        '404':
          $ref: '#/components/responses/404'
        '406':
          $ref: '#/components/responses/406'
        '409':
          $ref: '#/components/responses/409'
        '410':
          $ref: '#/components/responses/410'
        '413':
          description: Request entity too large
          headers:
            API-version:
              schema:
                type: string
              description: 'Geeft een specifieke API-versie aan in de context van
                een specifieke aanroep. Voorbeeld: 1.2.1.'
          content:
            application/problem+json:
              schema:
                $ref: '#/components/schemas/Fout'
        '415':
          $ref: '#/components/responses/415'
        '429':
          $ref: '#/components/responses/429'
        '500':
          $ref: '#/components/responses/500'
      tags:
      - enkelvoudiginformatieobjecten
      security:
      - JWT-Claims:
        - (documenten.bijwerken | documenten.geforceerd-bijwerken)
    patch:
      operationId: enkelvoudiginformatieobject_partial_update
      summary: Werk een (ENKELVOUDIG) INFORMATIEOBJECT deels bij.
      description: "Dit cre\xEBert altijd een nieuwe versie van het (ENKELVOUDIG)\
        \ INFORMATIEOBJECT.\n\n**Er wordt gevalideerd op**\n- correcte `lock` waarde\n\
        - geldigheid `informatieobjecttype` URL - de resource moet opgevraagd kunnen\n\
        \  worden uit de catalogi API en de vorm van een INFORMATIEOBJECTTYPE hebben.\n\
        - publicatie `informatieobjecttype` - `concept` moet `false` zijn\n- status\
        \ NIET `definitief`\n\n*TODO*\n- valideer immutable attributes"
      parameters:
      - name: Content-Type
        in: header
        description: Content type van de verzoekinhoud.
        required: true
        schema:
          type: string
          enum:
          - application/json
      - name: X-NLX-Logrecord-ID
        in: header
        description: Identifier of the request, traceable throughout the network
        required: false
        schema:
          type: string
      - name: X-Audit-Toelichting
        in: header
        description: Toelichting waarom een bepaald verzoek wordt gedaan
        required: false
        schema:
          type: string
      requestBody:
        $ref: '#/components/requestBodies/EnkelvoudigInformatieObjectWithLockData'
      responses:
        '200':
          description: OK
          headers:
            API-version:
              schema:
                type: string
              description: 'Geeft een specifieke API-versie aan in de context van
                een specifieke aanroep. Voorbeeld: 1.2.1.'
          content:
            application/json:
              schema:
                $ref: '#/components/schemas/EnkelvoudigInformatieObjectWithLockData'
        '400':
          $ref: '#/components/responses/400'
        '401':
          $ref: '#/components/responses/401'
        '403':
          $ref: '#/components/responses/403'
        '404':
          $ref: '#/components/responses/404'
        '406':
          $ref: '#/components/responses/406'
        '409':
          $ref: '#/components/responses/409'
        '410':
          $ref: '#/components/responses/410'
        '413':
          description: Request entity too large
          headers:
            API-version:
              schema:
                type: string
              description: 'Geeft een specifieke API-versie aan in de context van
                een specifieke aanroep. Voorbeeld: 1.2.1.'
          content:
            application/problem+json:
              schema:
                $ref: '#/components/schemas/Fout'
        '415':
          $ref: '#/components/responses/415'
        '429':
          $ref: '#/components/responses/429'
        '500':
          $ref: '#/components/responses/500'
      tags:
      - enkelvoudiginformatieobjecten
      security:
      - JWT-Claims:
        - (documenten.bijwerken | documenten.geforceerd-bijwerken)
    delete:
      operationId: enkelvoudiginformatieobject_delete
      summary: Verwijder een (ENKELVOUDIG) INFORMATIEOBJECT.
      description: 'Verwijder een (ENKELVOUDIG) INFORMATIEOBJECT en alle bijbehorende
        versies,

        samen met alle gerelateerde resources binnen deze API. Dit is alleen mogelijk

        als er geen OBJECTINFORMATIEOBJECTen relateerd zijn aan het (ENKELVOUDIG)

        INFORMATIEOBJECT.


        **Gerelateerde resources**

        - GEBRUIKSRECHTen

        - audit trail regels'
      parameters:
      - name: X-NLX-Logrecord-ID
        in: header
        description: Identifier of the request, traceable throughout the network
        required: false
        schema:
          type: string
      - name: X-Audit-Toelichting
        in: header
        description: Toelichting waarom een bepaald verzoek wordt gedaan
        required: false
        schema:
          type: string
      responses:
        '204':
          description: No content
          headers:
            API-version:
              schema:
                type: string
              description: 'Geeft een specifieke API-versie aan in de context van
                een specifieke aanroep. Voorbeeld: 1.2.1.'
        '401':
          $ref: '#/components/responses/401'
        '403':
          $ref: '#/components/responses/403'
        '404':
          $ref: '#/components/responses/404'
        '406':
          $ref: '#/components/responses/406'
        '409':
          $ref: '#/components/responses/409'
        '410':
          $ref: '#/components/responses/410'
        '415':
          $ref: '#/components/responses/415'
        '429':
          $ref: '#/components/responses/429'
        '500':
          $ref: '#/components/responses/500'
      tags:
      - enkelvoudiginformatieobjecten
      security:
      - JWT-Claims:
        - documenten.verwijderen
    parameters:
    - name: uuid
      in: path
      description: Unieke resource identifier (UUID4)
      required: true
      schema:
        type: string
        format: uuid
  /enkelvoudiginformatieobjecten/{uuid}/download:
    get:
      operationId: enkelvoudiginformatieobject_download
      summary: Download de binaire data van het (ENKELVOUDIG) INFORMATIEOBJECT.
      description: Download de binaire data van het (ENKELVOUDIG) INFORMATIEOBJECT.
      parameters:
      - name: versie
        in: query
        description: Het (automatische) versienummer van het INFORMATIEOBJECT.
        schema:
          type: integer
      - name: registratieOp
        in: query
        description: Een datumtijd in ISO8601 formaat. De versie van het INFORMATIEOBJECT
          die qua `begin_registratie` het kortst hiervoor zit wordt opgehaald.
        schema:
          type: string
      responses:
        '200':
          description: De binaire bestandsinhoud
          headers:
            API-version:
              schema:
                type: string
              description: 'Geeft een specifieke API-versie aan in de context van
                een specifieke aanroep. Voorbeeld: 1.2.1.'
          content:
            application/octet-stream:
              schema:
                type: string
                format: binary
        '401':
          $ref: '#/components/responses/401'
        '403':
          $ref: '#/components/responses/403'
        '404':
          $ref: '#/components/responses/404'
        '406':
          $ref: '#/components/responses/406'
        '410':
          $ref: '#/components/responses/410'
        '415':
          $ref: '#/components/responses/415'
        '429':
          $ref: '#/components/responses/429'
        '500':
          $ref: '#/components/responses/500'
      tags:
      - enkelvoudiginformatieobjecten
      security:
      - JWT-Claims:
        - documenten.lezen
    parameters:
    - name: uuid
      in: path
      description: Unieke resource identifier (UUID4)
      required: true
      schema:
        type: string
        format: uuid
  /enkelvoudiginformatieobjecten/{uuid}/lock:
    post:
      operationId: enkelvoudiginformatieobject_lock
      summary: Vergrendel een (ENKELVOUDIG) INFORMATIEOBJECT.
      description: 'Voert een "checkout" uit waardoor het (ENKELVOUDIG) INFORMATIEOBJECT

        vergrendeld wordt met een `lock` waarde. Alleen met deze waarde kan het

        (ENKELVOUDIG) INFORMATIEOBJECT bijgewerkt (`PUT`, `PATCH`) en weer

        ontgrendeld worden.'
      parameters:
      - name: Content-Type
        in: header
        description: Content type van de verzoekinhoud.
        required: true
        schema:
          type: string
          enum:
          - application/json
      requestBody:
        content:
          application/json:
            schema:
              $ref: '#/components/schemas/LockEnkelvoudigInformatieObject'
        required: true
      responses:
        '200':
          description: ''
          headers:
            API-version:
              schema:
                type: string
              description: 'Geeft een specifieke API-versie aan in de context van
                een specifieke aanroep. Voorbeeld: 1.2.1.'
          content:
            application/json:
              schema:
                $ref: '#/components/schemas/LockEnkelvoudigInformatieObject'
        '400':
          $ref: '#/components/responses/400'
        '401':
          $ref: '#/components/responses/401'
        '403':
          $ref: '#/components/responses/403'
        '404':
          $ref: '#/components/responses/404'
        '406':
          $ref: '#/components/responses/406'
        '410':
          $ref: '#/components/responses/410'
        '415':
          $ref: '#/components/responses/415'
        '429':
          $ref: '#/components/responses/429'
        '500':
          $ref: '#/components/responses/500'
      tags:
      - enkelvoudiginformatieobjecten
      security:
      - JWT-Claims:
        - documenten.lock
    parameters:
    - name: uuid
      in: path
      description: Unieke resource identifier (UUID4)
      required: true
      schema:
        type: string
        format: uuid
  /enkelvoudiginformatieobjecten/{uuid}/unlock:
    post:
      operationId: enkelvoudiginformatieobject_unlock
      summary: Ontgrendel een (ENKELVOUDIG) INFORMATIEOBJECT.
      description: 'Heft de "checkout" op waardoor het (ENKELVOUDIG) INFORMATIEOBJECT

        ontgrendeld wordt.'
      parameters:
      - name: Content-Type
        in: header
        description: Content type van de verzoekinhoud.
        required: true
        schema:
          type: string
          enum:
          - application/json
      requestBody:
        content:
          application/json:
            schema:
              $ref: '#/components/schemas/UnlockEnkelvoudigInformatieObject'
        required: true
      responses:
        '204':
          description: No content
          headers:
            API-version:
              schema:
                type: string
              description: 'Geeft een specifieke API-versie aan in de context van
                een specifieke aanroep. Voorbeeld: 1.2.1.'
        '400':
          $ref: '#/components/responses/400'
        '401':
          $ref: '#/components/responses/401'
        '403':
          $ref: '#/components/responses/403'
        '404':
          $ref: '#/components/responses/404'
        '406':
          $ref: '#/components/responses/406'
        '410':
          $ref: '#/components/responses/410'
        '415':
          $ref: '#/components/responses/415'
        '429':
          $ref: '#/components/responses/429'
        '500':
          $ref: '#/components/responses/500'
      tags:
      - enkelvoudiginformatieobjecten
      security:
      - JWT-Claims:
        - (documenten.lock | documenten.geforceerd-unlock)
    parameters:
    - name: uuid
      in: path
      description: Unieke resource identifier (UUID4)
      required: true
      schema:
        type: string
        format: uuid
  /gebruiksrechten:
    get:
      operationId: gebruiksrechten_list
      summary: Alle GEBRUIKSRECHTen opvragen.
      description: Deze lijst kan gefilterd wordt met query-string parameters.
      parameters:
      - name: informatieobject
        in: query
        description: URL-referentie naar het INFORMATIEOBJECT.
        required: false
        schema:
          type: string
          format: uri
      - name: startdatum__lt
        in: query
        description: Begindatum van de periode waarin de gebruiksrechtvoorwaarden
          van toepassing zijn. Doorgaans is de datum van creatie van het informatieobject
          de startdatum.
        required: false
        schema:
          type: string
      - name: startdatum__lte
        in: query
        description: Begindatum van de periode waarin de gebruiksrechtvoorwaarden
          van toepassing zijn. Doorgaans is de datum van creatie van het informatieobject
          de startdatum.
        required: false
        schema:
          type: string
      - name: startdatum__gt
        in: query
        description: Begindatum van de periode waarin de gebruiksrechtvoorwaarden
          van toepassing zijn. Doorgaans is de datum van creatie van het informatieobject
          de startdatum.
        required: false
        schema:
          type: string
      - name: startdatum__gte
        in: query
        description: Begindatum van de periode waarin de gebruiksrechtvoorwaarden
          van toepassing zijn. Doorgaans is de datum van creatie van het informatieobject
          de startdatum.
        required: false
        schema:
          type: string
      - name: einddatum__lt
        in: query
        description: Einddatum van de periode waarin de gebruiksrechtvoorwaarden van
          toepassing zijn.
        required: false
        schema:
          type: string
      - name: einddatum__lte
        in: query
        description: Einddatum van de periode waarin de gebruiksrechtvoorwaarden van
          toepassing zijn.
        required: false
        schema:
          type: string
      - name: einddatum__gt
        in: query
        description: Einddatum van de periode waarin de gebruiksrechtvoorwaarden van
          toepassing zijn.
        required: false
        schema:
          type: string
      - name: einddatum__gte
        in: query
        description: Einddatum van de periode waarin de gebruiksrechtvoorwaarden van
          toepassing zijn.
        required: false
        schema:
          type: string
      responses:
        '200':
          description: OK
          headers:
            API-version:
              schema:
                type: string
              description: 'Geeft een specifieke API-versie aan in de context van
                een specifieke aanroep. Voorbeeld: 1.2.1.'
          content:
            application/json:
              schema:
                type: array
                items:
                  $ref: '#/components/schemas/Gebruiksrechten'
        '400':
          $ref: '#/components/responses/400'
        '401':
          $ref: '#/components/responses/401'
        '403':
          $ref: '#/components/responses/403'
        '406':
          $ref: '#/components/responses/406'
        '409':
          $ref: '#/components/responses/409'
        '410':
          $ref: '#/components/responses/410'
        '415':
          $ref: '#/components/responses/415'
        '429':
          $ref: '#/components/responses/429'
        '500':
          $ref: '#/components/responses/500'
      tags:
      - gebruiksrechten
      security:
      - JWT-Claims:
        - documenten.lezen
    post:
      operationId: gebruiksrechten_create
      summary: Maak een GEBRUIKSRECHT aan.
      description: "Voeg GEBRUIKSRECHTen toe voor een INFORMATIEOBJECT.\n\n**Opmerkingen**\n\
        - Het toevoegen van gebruiksrechten zorgt ervoor dat de\n  `indicatieGebruiksrecht`\
        \ op het informatieobject op `true` gezet wordt."
      parameters:
      - name: Content-Type
        in: header
        description: Content type van de verzoekinhoud.
        required: true
        schema:
          type: string
          enum:
          - application/json
      - name: X-NLX-Logrecord-ID
        in: header
        description: Identifier of the request, traceable throughout the network
        required: false
        schema:
          type: string
      - name: X-Audit-Toelichting
        in: header
        description: Toelichting waarom een bepaald verzoek wordt gedaan
        required: false
        schema:
          type: string
      requestBody:
        $ref: '#/components/requestBodies/Gebruiksrechten'
      responses:
        '201':
          description: Created
          headers:
            API-version:
              schema:
                type: string
              description: 'Geeft een specifieke API-versie aan in de context van
                een specifieke aanroep. Voorbeeld: 1.2.1.'
            Location:
              schema:
                type: string
                format: uri
              description: URL waar de resource leeft.
          content:
            application/json:
              schema:
                $ref: '#/components/schemas/Gebruiksrechten'
        '400':
          $ref: '#/components/responses/400'
        '401':
          $ref: '#/components/responses/401'
        '403':
          $ref: '#/components/responses/403'
        '406':
          $ref: '#/components/responses/406'
        '409':
          $ref: '#/components/responses/409'
        '410':
          $ref: '#/components/responses/410'
        '415':
          $ref: '#/components/responses/415'
        '429':
          $ref: '#/components/responses/429'
        '500':
          $ref: '#/components/responses/500'
      tags:
      - gebruiksrechten
      security:
      - JWT-Claims:
        - documenten.aanmaken
    parameters: []
  /gebruiksrechten/{uuid}:
    get:
      operationId: gebruiksrechten_read
      summary: Een specifieke GEBRUIKSRECHT opvragen.
      description: Een specifieke GEBRUIKSRECHT opvragen.
      parameters:
      - name: If-None-Match
        in: header
        description: "Voer een voorwaardelijk verzoek uit. Deze header moet \xE9\xE9\
          n of meerdere ETag-waardes bevatten van resources die de consumer gecached\
          \ heeft. Indien de waarde van de ETag van de huidige resource voorkomt in\
          \ deze set, dan antwoordt de provider met een lege HTTP 304 request. Zie\
          \ [MDN](https://developer.mozilla.org/en-US/docs/Web/HTTP/Headers/If-None-Match)\
          \ voor meer informatie."
        required: false
        examples:
          oneValue:
            summary: "E\xE9n ETag-waarde"
            value: '"79054025255fb1a26e4bc422aef54eb4"'
          multipleValues:
            summary: Meerdere ETag-waardes
            value: '"79054025255fb1a26e4bc422aef54eb4", "e4d909c290d0fb1ca068ffaddf22cbd0"'
        schema:
          type: string
      responses:
        '200':
          description: OK
          headers:
            ETag:
              description: De ETag berekend op de response body JSON. Indien twee
                resources exact dezelfde ETag hebben, dan zijn deze resources identiek
                aan elkaar. Je kan de ETag gebruiken om caching te implementeren.
              schema:
                type: string
            API-version:
              schema:
                type: string
              description: 'Geeft een specifieke API-versie aan in de context van
                een specifieke aanroep. Voorbeeld: 1.2.1.'
          content:
            application/json:
              schema:
                $ref: '#/components/schemas/Gebruiksrechten'
        '401':
          $ref: '#/components/responses/401'
        '403':
          $ref: '#/components/responses/403'
        '404':
          $ref: '#/components/responses/404'
        '406':
          $ref: '#/components/responses/406'
        '409':
          $ref: '#/components/responses/409'
        '410':
          $ref: '#/components/responses/410'
        '415':
          $ref: '#/components/responses/415'
        '429':
          $ref: '#/components/responses/429'
        '500':
          $ref: '#/components/responses/500'
      tags:
      - gebruiksrechten
      security:
      - JWT-Claims:
        - documenten.lezen
    head:
      operationId: gebruiksrechten_headers
      summary: De headers voor een specifiek(e) GEBRUIKSRECHTEN opvragen
      description: Vraag de headers op die je bij een GET request zou krijgen.
      parameters:
      - name: If-None-Match
        in: header
        description: "Voer een voorwaardelijk verzoek uit. Deze header moet \xE9\xE9\
          n of meerdere ETag-waardes bevatten van resources die de consumer gecached\
          \ heeft. Indien de waarde van de ETag van de huidige resource voorkomt in\
          \ deze set, dan antwoordt de provider met een lege HTTP 304 request. Zie\
          \ [MDN](https://developer.mozilla.org/en-US/docs/Web/HTTP/Headers/If-None-Match)\
          \ voor meer informatie."
        required: false
        examples:
          oneValue:
            summary: "E\xE9n ETag-waarde"
            value: '"79054025255fb1a26e4bc422aef54eb4"'
          multipleValues:
            summary: Meerdere ETag-waardes
            value: '"79054025255fb1a26e4bc422aef54eb4", "e4d909c290d0fb1ca068ffaddf22cbd0"'
        schema:
          type: string
      responses:
        '200':
          description: OK
          headers:
            ETag:
              description: De ETag berekend op de response body JSON. Indien twee
                resources exact dezelfde ETag hebben, dan zijn deze resources identiek
                aan elkaar. Je kan de ETag gebruiken om caching te implementeren.
              schema:
                type: string
            API-version:
              schema:
                type: string
              description: 'Geeft een specifieke API-versie aan in de context van
                een specifieke aanroep. Voorbeeld: 1.2.1.'
      tags:
      - gebruiksrechten
      security:
      - JWT-Claims:
        - documenten.lezen
    put:
      operationId: gebruiksrechten_update
      summary: Werk een GEBRUIKSRECHT in zijn geheel bij.
      description: Werk een GEBRUIKSRECHT in zijn geheel bij.
      parameters:
      - name: Content-Type
        in: header
        description: Content type van de verzoekinhoud.
        required: true
        schema:
          type: string
          enum:
          - application/json
      - name: X-NLX-Logrecord-ID
        in: header
        description: Identifier of the request, traceable throughout the network
        required: false
        schema:
          type: string
      - name: X-Audit-Toelichting
        in: header
        description: Toelichting waarom een bepaald verzoek wordt gedaan
        required: false
        schema:
          type: string
      requestBody:
        $ref: '#/components/requestBodies/Gebruiksrechten'
      responses:
        '200':
          description: OK
          headers:
            API-version:
              schema:
                type: string
              description: 'Geeft een specifieke API-versie aan in de context van
                een specifieke aanroep. Voorbeeld: 1.2.1.'
          content:
            application/json:
              schema:
                $ref: '#/components/schemas/Gebruiksrechten'
        '400':
          $ref: '#/components/responses/400'
        '401':
          $ref: '#/components/responses/401'
        '403':
          $ref: '#/components/responses/403'
        '404':
          $ref: '#/components/responses/404'
        '406':
          $ref: '#/components/responses/406'
        '409':
          $ref: '#/components/responses/409'
        '410':
          $ref: '#/components/responses/410'
        '415':
          $ref: '#/components/responses/415'
        '429':
          $ref: '#/components/responses/429'
        '500':
          $ref: '#/components/responses/500'
      tags:
      - gebruiksrechten
      security:
      - JWT-Claims:
        - documenten.bijwerken
    patch:
      operationId: gebruiksrechten_partial_update
      summary: Werk een GEBRUIKSRECHT relatie deels bij.
      description: Werk een GEBRUIKSRECHT relatie deels bij.
      parameters:
      - name: Content-Type
        in: header
        description: Content type van de verzoekinhoud.
        required: true
        schema:
          type: string
          enum:
          - application/json
      - name: X-NLX-Logrecord-ID
        in: header
        description: Identifier of the request, traceable throughout the network
        required: false
        schema:
          type: string
      - name: X-Audit-Toelichting
        in: header
        description: Toelichting waarom een bepaald verzoek wordt gedaan
        required: false
        schema:
          type: string
      requestBody:
        $ref: '#/components/requestBodies/Gebruiksrechten'
      responses:
        '200':
          description: OK
          headers:
            API-version:
              schema:
                type: string
              description: 'Geeft een specifieke API-versie aan in de context van
                een specifieke aanroep. Voorbeeld: 1.2.1.'
          content:
            application/json:
              schema:
                $ref: '#/components/schemas/Gebruiksrechten'
        '400':
          $ref: '#/components/responses/400'
        '401':
          $ref: '#/components/responses/401'
        '403':
          $ref: '#/components/responses/403'
        '404':
          $ref: '#/components/responses/404'
        '406':
          $ref: '#/components/responses/406'
        '409':
          $ref: '#/components/responses/409'
        '410':
          $ref: '#/components/responses/410'
        '415':
          $ref: '#/components/responses/415'
        '429':
          $ref: '#/components/responses/429'
        '500':
          $ref: '#/components/responses/500'
      tags:
      - gebruiksrechten
      security:
      - JWT-Claims:
        - documenten.bijwerken
    delete:
      operationId: gebruiksrechten_delete
      summary: Verwijder een GEBRUIKSRECHT.
      description: "**Opmerkingen**\n- Indien het laatste GEBRUIKSRECHT van een INFORMATIEOBJECT\
        \ verwijderd\n  wordt, dan wordt de `indicatieGebruiksrecht` van het INFORMATIEOBJECT\
        \ op\n  `null` gezet."
      parameters:
      - name: X-NLX-Logrecord-ID
        in: header
        description: Identifier of the request, traceable throughout the network
        required: false
        schema:
          type: string
      - name: X-Audit-Toelichting
        in: header
        description: Toelichting waarom een bepaald verzoek wordt gedaan
        required: false
        schema:
          type: string
      responses:
        '204':
          description: No content
          headers:
            API-version:
              schema:
                type: string
              description: 'Geeft een specifieke API-versie aan in de context van
                een specifieke aanroep. Voorbeeld: 1.2.1.'
        '401':
          $ref: '#/components/responses/401'
        '403':
          $ref: '#/components/responses/403'
        '404':
          $ref: '#/components/responses/404'
        '406':
          $ref: '#/components/responses/406'
        '409':
          $ref: '#/components/responses/409'
        '410':
          $ref: '#/components/responses/410'
        '415':
          $ref: '#/components/responses/415'
        '429':
          $ref: '#/components/responses/429'
        '500':
          $ref: '#/components/responses/500'
      tags:
      - gebruiksrechten
      security:
      - JWT-Claims:
        - documenten.verwijderen
    parameters:
    - name: uuid
      in: path
      description: Unieke resource identifier (UUID4)
      required: true
      schema:
        type: string
        format: uuid
  /objectinformatieobjecten:
    get:
      operationId: objectinformatieobject_list
      summary: Alle OBJECT-INFORMATIEOBJECT relaties opvragen.
      description: Deze lijst kan gefilterd wordt met query-string parameters.
      parameters:
      - name: object
        in: query
        description: URL-referentie naar het gerelateerde OBJECT (in deze of een andere
          API).
        required: false
        schema:
          type: string
          format: uri
      - name: informatieobject
        in: query
        description: URL-referentie naar het INFORMATIEOBJECT.
        required: false
        schema:
          type: string
          format: uri
      responses:
        '200':
          description: OK
          headers:
            API-version:
              schema:
                type: string
              description: 'Geeft een specifieke API-versie aan in de context van
                een specifieke aanroep. Voorbeeld: 1.2.1.'
          content:
            application/json:
              schema:
                type: array
                items:
                  $ref: '#/components/schemas/ObjectInformatieObject'
        '400':
          $ref: '#/components/responses/400'
        '401':
          $ref: '#/components/responses/401'
        '403':
          $ref: '#/components/responses/403'
        '406':
          $ref: '#/components/responses/406'
        '409':
          $ref: '#/components/responses/409'
        '410':
          $ref: '#/components/responses/410'
        '415':
          $ref: '#/components/responses/415'
        '429':
          $ref: '#/components/responses/429'
        '500':
          $ref: '#/components/responses/500'
      tags:
      - objectinformatieobjecten
      security:
      - JWT-Claims:
        - documenten.lezen
    post:
      operationId: objectinformatieobject_create
      summary: Maak een OBJECT-INFORMATIEOBJECT relatie aan.
      description: '**LET OP: Dit endpoint hoor je als consumer niet zelf aan te spreken.**


        Andere API''s, zoals de Zaken API en de Besluiten API, gebruiken dit

        endpoint bij het synchroniseren van relaties.


        **Er wordt gevalideerd op**

        - geldigheid `informatieobject` URL

        - de combinatie `informatieobject` en `object` moet uniek zijn

        - bestaan van `object` URL'
      parameters:
      - name: Content-Type
        in: header
        description: Content type van de verzoekinhoud.
        required: true
        schema:
          type: string
          enum:
          - application/json
      requestBody:
        $ref: '#/components/requestBodies/ObjectInformatieObject'
      responses:
        '201':
          description: Created
          headers:
            API-version:
              schema:
                type: string
              description: 'Geeft een specifieke API-versie aan in de context van
                een specifieke aanroep. Voorbeeld: 1.2.1.'
            Location:
              schema:
                type: string
                format: uri
              description: URL waar de resource leeft.
          content:
            application/json:
              schema:
                $ref: '#/components/schemas/ObjectInformatieObject'
        '400':
          $ref: '#/components/responses/400'
        '401':
          $ref: '#/components/responses/401'
        '403':
          $ref: '#/components/responses/403'
        '406':
          $ref: '#/components/responses/406'
        '409':
          $ref: '#/components/responses/409'
        '410':
          $ref: '#/components/responses/410'
        '415':
          $ref: '#/components/responses/415'
        '429':
          $ref: '#/components/responses/429'
        '500':
          $ref: '#/components/responses/500'
      tags:
      - objectinformatieobjecten
      security:
      - JWT-Claims:
        - documenten.aanmaken
    parameters: []
  /objectinformatieobjecten/{uuid}:
    get:
      operationId: objectinformatieobject_read
      summary: Een specifieke OBJECT-INFORMATIEOBJECT relatie opvragen.
      description: Een specifieke OBJECT-INFORMATIEOBJECT relatie opvragen.
      parameters:
      - name: If-None-Match
        in: header
        description: "Voer een voorwaardelijk verzoek uit. Deze header moet \xE9\xE9\
          n of meerdere ETag-waardes bevatten van resources die de consumer gecached\
          \ heeft. Indien de waarde van de ETag van de huidige resource voorkomt in\
          \ deze set, dan antwoordt de provider met een lege HTTP 304 request. Zie\
          \ [MDN](https://developer.mozilla.org/en-US/docs/Web/HTTP/Headers/If-None-Match)\
          \ voor meer informatie."
        required: false
        examples:
          oneValue:
            summary: "E\xE9n ETag-waarde"
            value: '"79054025255fb1a26e4bc422aef54eb4"'
          multipleValues:
            summary: Meerdere ETag-waardes
            value: '"79054025255fb1a26e4bc422aef54eb4", "e4d909c290d0fb1ca068ffaddf22cbd0"'
        schema:
          type: string
      responses:
        '200':
          description: OK
          headers:
            ETag:
              description: De ETag berekend op de response body JSON. Indien twee
                resources exact dezelfde ETag hebben, dan zijn deze resources identiek
                aan elkaar. Je kan de ETag gebruiken om caching te implementeren.
              schema:
                type: string
            API-version:
              schema:
                type: string
              description: 'Geeft een specifieke API-versie aan in de context van
                een specifieke aanroep. Voorbeeld: 1.2.1.'
          content:
            application/json:
              schema:
                $ref: '#/components/schemas/ObjectInformatieObject'
        '401':
          $ref: '#/components/responses/401'
        '403':
          $ref: '#/components/responses/403'
        '404':
          $ref: '#/components/responses/404'
        '406':
          $ref: '#/components/responses/406'
        '409':
          $ref: '#/components/responses/409'
        '410':
          $ref: '#/components/responses/410'
        '415':
          $ref: '#/components/responses/415'
        '429':
          $ref: '#/components/responses/429'
        '500':
          $ref: '#/components/responses/500'
      tags:
      - objectinformatieobjecten
      security:
      - JWT-Claims:
        - documenten.lezen
    head:
      operationId: objectinformatieobject_headers
      summary: De headers voor een specifiek(e) OBJECTINFORMATIEOBJECT opvragen
      description: Vraag de headers op die je bij een GET request zou krijgen.
      parameters:
      - name: If-None-Match
        in: header
        description: "Voer een voorwaardelijk verzoek uit. Deze header moet \xE9\xE9\
          n of meerdere ETag-waardes bevatten van resources die de consumer gecached\
          \ heeft. Indien de waarde van de ETag van de huidige resource voorkomt in\
          \ deze set, dan antwoordt de provider met een lege HTTP 304 request. Zie\
          \ [MDN](https://developer.mozilla.org/en-US/docs/Web/HTTP/Headers/If-None-Match)\
          \ voor meer informatie."
        required: false
        examples:
          oneValue:
            summary: "E\xE9n ETag-waarde"
            value: '"79054025255fb1a26e4bc422aef54eb4"'
          multipleValues:
            summary: Meerdere ETag-waardes
            value: '"79054025255fb1a26e4bc422aef54eb4", "e4d909c290d0fb1ca068ffaddf22cbd0"'
        schema:
          type: string
      responses:
        '200':
          description: OK
          headers:
            ETag:
              description: De ETag berekend op de response body JSON. Indien twee
                resources exact dezelfde ETag hebben, dan zijn deze resources identiek
                aan elkaar. Je kan de ETag gebruiken om caching te implementeren.
              schema:
                type: string
            API-version:
              schema:
                type: string
              description: 'Geeft een specifieke API-versie aan in de context van
                een specifieke aanroep. Voorbeeld: 1.2.1.'
      tags:
      - objectinformatieobjecten
      security:
      - JWT-Claims:
        - documenten.lezen
    put:
      operationId: objectinformatieobject_update
      summary: Opvragen en verwijderen van OBJECT-INFORMATIEOBJECT relaties.
      description: 'Het betreft een relatie tussen een willekeurig OBJECT, bijvoorbeeld
        een

        ZAAK in de Zaken API, en een INFORMATIEOBJECT.'
      parameters:
      - name: Content-Type
        in: header
        description: Content type van de verzoekinhoud.
        required: true
        schema:
          type: string
          enum:
          - application/json
      requestBody:
        $ref: '#/components/requestBodies/ObjectInformatieObject'
      responses:
        '200':
          description: OK
          headers:
            API-version:
              schema:
                type: string
              description: 'Geeft een specifieke API-versie aan in de context van
                een specifieke aanroep. Voorbeeld: 1.2.1.'
          content:
            application/json:
              schema:
                $ref: '#/components/schemas/ObjectInformatieObject'
        '400':
          $ref: '#/components/responses/400'
        '401':
          $ref: '#/components/responses/401'
        '403':
          $ref: '#/components/responses/403'
        '404':
          $ref: '#/components/responses/404'
        '406':
          $ref: '#/components/responses/406'
        '409':
          $ref: '#/components/responses/409'
        '410':
          $ref: '#/components/responses/410'
        '415':
          $ref: '#/components/responses/415'
        '429':
          $ref: '#/components/responses/429'
        '500':
          $ref: '#/components/responses/500'
      tags:
      - objectinformatieobjecten
      security:
      - JWT-Claims:
        - documenten.bijwerken
    patch:
      operationId: objectinformatieobject_partial_update
      summary: Opvragen en verwijderen van OBJECT-INFORMATIEOBJECT relaties.
      description: 'Het betreft een relatie tussen een willekeurig OBJECT, bijvoorbeeld
        een

        ZAAK in de Zaken API, en een INFORMATIEOBJECT.'
      parameters:
      - name: Content-Type
        in: header
        description: Content type van de verzoekinhoud.
        required: true
        schema:
          type: string
          enum:
          - application/json
      requestBody:
        $ref: '#/components/requestBodies/ObjectInformatieObject'
      responses:
        '200':
          description: OK
          headers:
            API-version:
              schema:
                type: string
              description: 'Geeft een specifieke API-versie aan in de context van
                een specifieke aanroep. Voorbeeld: 1.2.1.'
          content:
            application/json:
              schema:
                $ref: '#/components/schemas/ObjectInformatieObject'
        '400':
          $ref: '#/components/responses/400'
        '401':
          $ref: '#/components/responses/401'
        '403':
          $ref: '#/components/responses/403'
        '404':
          $ref: '#/components/responses/404'
        '406':
          $ref: '#/components/responses/406'
        '409':
          $ref: '#/components/responses/409'
        '410':
          $ref: '#/components/responses/410'
        '415':
          $ref: '#/components/responses/415'
        '429':
          $ref: '#/components/responses/429'
        '500':
          $ref: '#/components/responses/500'
      tags:
      - objectinformatieobjecten
      security:
      - JWT-Claims:
        - documenten.bijwerken
    delete:
      operationId: objectinformatieobject_delete
      summary: Verwijder een OBJECT-INFORMATIEOBJECT relatie.
      description: '**LET OP: Dit endpoint hoor je als consumer niet zelf aan te spreken.**


        Andere API''s, zoals de Zaken API en de Besluiten API, gebruiken dit

        endpoint bij het synchroniseren van relaties.'
      responses:
        '204':
          description: No content
          headers:
            API-version:
              schema:
                type: string
              description: 'Geeft een specifieke API-versie aan in de context van
                een specifieke aanroep. Voorbeeld: 1.2.1.'
        '401':
          $ref: '#/components/responses/401'
        '403':
          $ref: '#/components/responses/403'
        '404':
          $ref: '#/components/responses/404'
        '406':
          $ref: '#/components/responses/406'
        '409':
          $ref: '#/components/responses/409'
        '410':
          $ref: '#/components/responses/410'
        '415':
          $ref: '#/components/responses/415'
        '429':
          $ref: '#/components/responses/429'
        '500':
          $ref: '#/components/responses/500'
      tags:
      - objectinformatieobjecten
      security:
      - JWT-Claims:
        - documenten.verwijderen
    parameters:
    - name: uuid
      in: path
      description: Unieke resource identifier (UUID4)
      required: true
      schema:
        type: string
        format: uuid
tags:
- name: enkelvoudiginformatieobjecten
  description: ''
- name: gebruiksrechten
  description: ''
- name: objectinformatieobjecten
  description: 'Het betreft een relatie tussen een willekeurig OBJECT, bijvoorbeeld
    een

    ZAAK in de Zaken API, en een INFORMATIEOBJECT.'
servers:
- url: /documenten/api/v1
components:
  responses:
    '400':
      description: Bad request
      headers:
        API-version:
          schema:
            type: string
          description: 'Geeft een specifieke API-versie aan in de context van een
            specifieke aanroep. Voorbeeld: 1.2.1.'
      content:
        application/problem+json:
          schema:
            $ref: '#/components/schemas/ValidatieFout'
    '401':
      description: Unauthorized
      headers:
        API-version:
          schema:
            type: string
          description: 'Geeft een specifieke API-versie aan in de context van een
            specifieke aanroep. Voorbeeld: 1.2.1.'
      content:
        application/problem+json:
          schema:
            $ref: '#/components/schemas/Fout'
    '403':
      description: Forbidden
      headers:
        API-version:
          schema:
            type: string
          description: 'Geeft een specifieke API-versie aan in de context van een
            specifieke aanroep. Voorbeeld: 1.2.1.'
      content:
        application/problem+json:
          schema:
            $ref: '#/components/schemas/Fout'
    '404':
      description: Not found
      headers:
        API-version:
          schema:
            type: string
          description: 'Geeft een specifieke API-versie aan in de context van een
            specifieke aanroep. Voorbeeld: 1.2.1.'
      content:
        application/problem+json:
          schema:
            $ref: '#/components/schemas/Fout'
    '406':
      description: Not acceptable
      headers:
        API-version:
          schema:
            type: string
          description: 'Geeft een specifieke API-versie aan in de context van een
            specifieke aanroep. Voorbeeld: 1.2.1.'
      content:
        application/problem+json:
          schema:
            $ref: '#/components/schemas/Fout'
    '409':
      description: Conflict
      headers:
        API-version:
          schema:
            type: string
          description: 'Geeft een specifieke API-versie aan in de context van een
            specifieke aanroep. Voorbeeld: 1.2.1.'
      content:
        application/problem+json:
          schema:
            $ref: '#/components/schemas/Fout'
    '410':
      description: Gone
      headers:
        API-version:
          schema:
            type: string
          description: 'Geeft een specifieke API-versie aan in de context van een
            specifieke aanroep. Voorbeeld: 1.2.1.'
      content:
        application/problem+json:
          schema:
            $ref: '#/components/schemas/Fout'
    '412':
      description: Precondition failed
      headers:
        API-version:
          schema:
            type: string
          description: 'Geeft een specifieke API-versie aan in de context van een
            specifieke aanroep. Voorbeeld: 1.2.1.'
      content:
        application/problem+json:
          schema:
            $ref: '#/components/schemas/Fout'
    '415':
      description: Unsupported media type
      headers:
        API-version:
          schema:
            type: string
          description: 'Geeft een specifieke API-versie aan in de context van een
            specifieke aanroep. Voorbeeld: 1.2.1.'
      content:
        application/problem+json:
          schema:
            $ref: '#/components/schemas/Fout'
    '429':
      description: Too many requests
      headers:
        API-version:
          schema:
            type: string
          description: 'Geeft een specifieke API-versie aan in de context van een
            specifieke aanroep. Voorbeeld: 1.2.1.'
      content:
        application/problem+json:
          schema:
            $ref: '#/components/schemas/Fout'
    '500':
      description: Internal server error
      headers:
        API-version:
          schema:
            type: string
          description: 'Geeft een specifieke API-versie aan in de context van een
            specifieke aanroep. Voorbeeld: 1.2.1.'
      content:
        application/problem+json:
          schema:
            $ref: '#/components/schemas/Fout'
  requestBodies:
    ObjectInformatieObject:
      content:
        application/json:
          schema:
            $ref: '#/components/schemas/ObjectInformatieObject'
      required: true
    EnkelvoudigInformatieObjectWithLockData:
      content:
        application/json:
          schema:
            $ref: '#/components/schemas/EnkelvoudigInformatieObjectWithLockData'
      required: true
    Gebruiksrechten:
      content:
        application/json:
          schema:
            $ref: '#/components/schemas/Gebruiksrechten'
      required: true
  securitySchemes:
    JWT-Claims:
      type: http
      scheme: bearer
      bearerFormat: JWT
  schemas:
    BestandsDeel:
      required:
      - lock
      type: object
      properties:
        url:
          title: Url
          description: URL-referentie naar dit object. Dit is de unieke identificatie
            en locatie van dit object.
          type: string
          format: uri
          readOnly: true
          maxLength: 1000
          minLength: 1
        volgnummer:
          title: Volgnummer
          description: Een volgnummer dat de volgorde van de bestandsdelen aangeeft.
          type: integer
          readOnly: true
        omvang:
          title: Omvang
          description: De grootte van dit specifieke bestandsdeel.
          type: integer
          readOnly: true
        inhoud:
          title: Inhoud
          description: De (binaire) bestandsinhoud van dit specifieke bestandsdeel.
          type: string
          readOnly: true
          format: uri
        voltooid:
          title: Voltooid
          description: 'Indicatie of dit bestandsdeel volledig is geupload. Dat wil
            zeggen: het aantal bytes dat staat genoemd bij grootte is daadwerkelijk
            ontvangen.'
          type: boolean
          readOnly: true
        lock:
          title: Lock
          description: Hash string, which represents id of the lock of related informatieobject
          type: string
          minLength: 1
    Fout:
      required:
      - code
      - title
      - status
      - detail
      - instance
      type: object
      properties:
        type:
          title: Type
          description: URI referentie naar het type fout, bedoeld voor developers
          type: string
        code:
          title: Code
          description: Systeemcode die het type fout aangeeft
          type: string
          minLength: 1
        title:
          title: Title
          description: Generieke titel voor het type fout
          type: string
          minLength: 1
        status:
          title: Status
          description: De HTTP status code
          type: integer
        detail:
          title: Detail
          description: Extra informatie bij de fout, indien beschikbaar
          type: string
          minLength: 1
        instance:
          title: Instance
          description: URI met referentie naar dit specifiek voorkomen van de fout.
            Deze kan gebruikt worden in combinatie met server logs, bijvoorbeeld.
          type: string
          minLength: 1
    FieldValidationError:
      required:
      - name
      - code
      - reason
      type: object
      properties:
        name:
          title: Name
          description: Naam van het veld met ongeldige gegevens
          type: string
          minLength: 1
        code:
          title: Code
          description: Systeemcode die het type fout aangeeft
          type: string
          minLength: 1
        reason:
          title: Reason
          description: Uitleg wat er precies fout is met de gegevens
          type: string
          minLength: 1
    ValidatieFout:
      required:
      - code
      - title
      - status
      - detail
      - instance
      - invalidParams
      type: object
      properties:
        type:
          title: Type
          description: URI referentie naar het type fout, bedoeld voor developers
          type: string
        code:
          title: Code
          description: Systeemcode die het type fout aangeeft
          type: string
          minLength: 1
        title:
          title: Title
          description: Generieke titel voor het type fout
          type: string
          minLength: 1
        status:
          title: Status
          description: De HTTP status code
          type: integer
        detail:
          title: Detail
          description: Extra informatie bij de fout, indien beschikbaar
          type: string
          minLength: 1
        instance:
          title: Instance
          description: URI met referentie naar dit specifiek voorkomen van de fout.
            Deze kan gebruikt worden in combinatie met server logs, bijvoorbeeld.
          type: string
          minLength: 1
        invalidParams:
          type: array
          items:
            $ref: '#/components/schemas/FieldValidationError'
    Ondertekening:
      description: Aanduiding van de rechtskracht van een informatieobject. Mag niet
        van een waarde zijn voorzien als de `status` de waarde 'in bewerking' of 'ter
        vaststelling' heeft.
      required:
      - soort
      - datum
      type: object
      properties:
        soort:
          title: Ondertekeningsoort
          description: 'Aanduiding van de wijze van ondertekening van het INFORMATIEOBJECT


            Uitleg bij mogelijke waarden:


            * `analoog` - Analoog

            * `digitaal` - Digitaal

            * `pki` - PKI'
          type: string
          enum:
          - analoog
          - digitaal
          - pki
        datum:
          title: Ondertekeningdatum
          description: De datum waarop de ondertekening van het INFORMATIEOBJECT heeft
            plaatsgevonden.
          type: string
          format: date
      nullable: true
    Integriteit:
      description: Uitdrukking van mate van volledigheid en onbeschadigd zijn van
        digitaal bestand.
      required:
      - algoritme
      - waarde
      - datum
      type: object
      properties:
        algoritme:
          title: Algoritme
          description: 'Aanduiding van algoritme, gebruikt om de checksum te maken.


            Uitleg bij mogelijke waarden:


            * `crc_16` - CRC-16

            * `crc_32` - CRC-32

            * `crc_64` - CRC-64

            * `fletcher_4` - Fletcher-4

            * `fletcher_8` - Fletcher-8

            * `fletcher_16` - Fletcher-16

            * `fletcher_32` - Fletcher-32

            * `hmac` - HMAC

            * `md5` - MD5

            * `sha_1` - SHA-1

            * `sha_256` - SHA-256

            * `sha_512` - SHA-512

            * `sha_3` - SHA-3'
          type: string
          enum:
          - crc_16
          - crc_32
          - crc_64
          - fletcher_4
          - fletcher_8
          - fletcher_16
          - fletcher_32
          - hmac
          - md5
          - sha_1
          - sha_256
          - sha_512
          - sha_3
        waarde:
          title: Waarde
          description: De waarde van de checksum.
          type: string
          maxLength: 128
          minLength: 1
        datum:
          title: Datum
          description: Datum waarop de checksum is gemaakt.
          type: string
          format: date
      nullable: true
    EnkelvoudigInformatieObject:
      required:
      - bronorganisatie
      - creatiedatum
      - titel
      - auteur
      - taal
      - informatieobjecttype
      type: object
      properties:
        url:
          title: Url
          description: URL-referentie naar dit object. Dit is de unieke identificatie
            en locatie van dit object.
          type: string
          format: uri
          readOnly: true
          maxLength: 1000
          minLength: 1
        identificatie:
          title: Identificatie
          description: Een binnen een gegeven context ondubbelzinnige referentie naar
            het INFORMATIEOBJECT.
          type: string
          maxLength: 40
        bronorganisatie:
          title: Bronorganisatie
          description: "Het RSIN van de Niet-natuurlijk persoon zijnde de organisatie\
            \ die het informatieobject heeft gecre\xEBerd of heeft ontvangen en als\
            \ eerste in een samenwerkingsketen heeft vastgelegd."
          type: string
          maxLength: 9
          minLength: 1
        creatiedatum:
          title: Creatiedatum
          description: Een datum of een gebeurtenis in de levenscyclus van het INFORMATIEOBJECT.
          type: string
          format: date
        titel:
          title: Titel
          description: De naam waaronder het INFORMATIEOBJECT formeel bekend is.
          type: string
          maxLength: 200
          minLength: 1
        vertrouwelijkheidaanduiding:
          title: Vertrouwelijkheidaanduiding
          description: 'Aanduiding van de mate waarin het INFORMATIEOBJECT voor de
            openbaarheid bestemd is.


            Uitleg bij mogelijke waarden:


            * `openbaar` - Openbaar

            * `beperkt_openbaar` - Beperkt openbaar

            * `intern` - Intern

            * `zaakvertrouwelijk` - Zaakvertrouwelijk

            * `vertrouwelijk` - Vertrouwelijk

            * `confidentieel` - Confidentieel

            * `geheim` - Geheim

            * `zeer_geheim` - Zeer geheim'
          type: string
          enum:
          - openbaar
          - beperkt_openbaar
          - intern
          - zaakvertrouwelijk
          - vertrouwelijk
          - confidentieel
          - geheim
          - zeer_geheim
        auteur:
          title: Auteur
          description: "De persoon of organisatie die in de eerste plaats verantwoordelijk\
            \ is voor het cre\xEBren van de inhoud van het INFORMATIEOBJECT."
          type: string
          maxLength: 200
          minLength: 1
        status:
          title: Status
          description: 'Aanduiding van de stand van zaken van een INFORMATIEOBJECT.
            De waarden ''in bewerking'' en ''ter vaststelling'' komen niet voor als
            het attribuut `ontvangstdatum` van een waarde is voorzien. Wijziging van
            de Status in ''gearchiveerd'' impliceert dat het informatieobject een
            duurzaam, niet-wijzigbaar Formaat dient te hebben.


            Uitleg bij mogelijke waarden:


            * `in_bewerking` - (In bewerking) Aan het informatieobject wordt nog gewerkt.

            * `ter_vaststelling` - (Ter vaststelling) Informatieobject gereed maar
            moet nog vastgesteld worden.

            * `definitief` - (Definitief) Informatieobject door bevoegd iets of iemand
            vastgesteld dan wel ontvangen.

            * `gearchiveerd` - (Gearchiveerd) Informatieobject duurzaam bewaarbaar
            gemaakt; een gearchiveerd informatie-element.'
          type: string
          enum:
          - in_bewerking
          - ter_vaststelling
          - definitief
          - gearchiveerd
        formaat:
          title: Formaat
          description: 'Het "Media Type" (voorheen "MIME type") voor de wijze waaropde
            inhoud van het INFORMATIEOBJECT is vastgelegd in een computerbestand.
            Voorbeeld: `application/msword`. Zie: https://www.iana.org/assignments/media-types/media-types.xhtml'
          type: string
          maxLength: 255
        taal:
          title: Taal
          description: 'Een ISO 639-2/B taalcode waarin de inhoud van het INFORMATIEOBJECT
            is vastgelegd. Voorbeeld: `nld`. Zie: https://www.iso.org/standard/4767.html'
          type: string
          maxLength: 3
          minLength: 3
        versie:
          title: Versie
          description: Het (automatische) versienummer van het INFORMATIEOBJECT. Deze
            begint bij 1 als het INFORMATIEOBJECT aangemaakt wordt.
          type: integer
          readOnly: true
        beginRegistratie:
          title: Begin registratie
          description: Een datumtijd in ISO8601 formaat waarop deze versie van het
            INFORMATIEOBJECT is aangemaakt of gewijzigd.
          type: string
          format: date-time
          readOnly: true
        bestandsnaam:
          title: Bestandsnaam
          description: De naam van het fysieke bestand waarin de inhoud van het informatieobject
            is vastgelegd, inclusief extensie.
          type: string
          maxLength: 255
        inhoud:
          title: Inhoud
          description: Download URL van de binaire inhoud.
          type: string
          format: uri
          readOnly: true
          nullable: true
        bestandsomvang:
          title: Bestandsomvang
          description: Aantal bytes dat de inhoud van INFORMATIEOBJECT in beslag neemt.
          type: integer
          minimum: 0
          nullable: true
        link:
          title: Link
          description: De URL waarmee de inhoud van het INFORMATIEOBJECT op te vragen
            is.
          type: string
          format: uri
          maxLength: 200
        beschrijving:
          title: Beschrijving
          description: Een generieke beschrijving van de inhoud van het INFORMATIEOBJECT.
          type: string
          maxLength: 1000
        ontvangstdatum:
          title: Ontvangstdatum
          description: De datum waarop het INFORMATIEOBJECT ontvangen is. Verplicht
            te registreren voor INFORMATIEOBJECTen die van buiten de zaakbehandelende
            organisatie(s) ontvangen zijn. Ontvangst en verzending is voorbehouden
            aan documenten die van of naar andere personen ontvangen of verzonden
            zijn waarbij die personen niet deel uit maken van de behandeling van de
            zaak waarin het document een rol speelt.
          type: string
          format: date
          nullable: true
        verzenddatum:
          title: Verzenddatum
          description: De datum waarop het INFORMATIEOBJECT verzonden is, zoals deze
            op het INFORMATIEOBJECT vermeld is. Dit geldt voor zowel inkomende als
            uitgaande INFORMATIEOBJECTen. Eenzelfde informatieobject kan niet tegelijk
            inkomend en uitgaand zijn. Ontvangst en verzending is voorbehouden aan
            documenten die van of naar andere personen ontvangen of verzonden zijn
            waarbij die personen niet deel uit maken van de behandeling van de zaak
            waarin het document een rol speelt.
          type: string
          format: date
          nullable: true
        indicatieGebruiksrecht:
          title: Indicatie gebruiksrecht
          description: Indicatie of er beperkingen gelden aangaande het gebruik van
            het informatieobject anders dan raadpleging. Dit veld mag `null` zijn
            om aan te geven dat de indicatie nog niet bekend is. Als de indicatie
            gezet is, dan kan je de gebruiksrechten die van toepassing zijn raadplegen
            via de GEBRUIKSRECHTen resource.
          type: boolean
          nullable: true
        ondertekening:
          $ref: '#/components/schemas/Ondertekening'
        integriteit:
          $ref: '#/components/schemas/Integriteit'
        informatieobjecttype:
          title: Informatieobjecttype
          description: URL-referentie naar het INFORMATIEOBJECTTYPE (in de Catalogi
            API).
          type: string
          format: uri
          maxLength: 200
          minLength: 1
        locked:
          title: geblokkeerd
          description: Geeft aan of het document gelocked is. Alleen als een document
            gelocked is, mogen er aanpassingen gemaakt worden.
          type: boolean
          readOnly: true
        bestandsdelen:
          type: array
          items:
            $ref: '#/components/schemas/BestandsDeel'
          readOnly: true
    EnkelvoudigInformatieObjectCreateLockData:
      required:
      - bronorganisatie
      - creatiedatum
      - titel
      - auteur
      - taal
      - informatieobjecttype
      type: object
      properties:
        url:
          title: Url
          description: URL-referentie naar dit object. Dit is de unieke identificatie
            en locatie van dit object.
          type: string
          format: uri
          readOnly: true
          maxLength: 1000
          minLength: 1
        identificatie:
          title: Identificatie
          description: Een binnen een gegeven context ondubbelzinnige referentie naar
            het INFORMATIEOBJECT.
          type: string
          maxLength: 40
        bronorganisatie:
          title: Bronorganisatie
          description: "Het RSIN van de Niet-natuurlijk persoon zijnde de organisatie\
            \ die het informatieobject heeft gecre\xEBerd of heeft ontvangen en als\
            \ eerste in een samenwerkingsketen heeft vastgelegd."
          type: string
          maxLength: 9
          minLength: 1
        creatiedatum:
          title: Creatiedatum
          description: Een datum of een gebeurtenis in de levenscyclus van het INFORMATIEOBJECT.
          type: string
          format: date
        titel:
          title: Titel
          description: De naam waaronder het INFORMATIEOBJECT formeel bekend is.
          type: string
          maxLength: 200
          minLength: 1
        vertrouwelijkheidaanduiding:
          title: Vertrouwelijkheidaanduiding
          description: 'Aanduiding van de mate waarin het INFORMATIEOBJECT voor de
            openbaarheid bestemd is.


            Uitleg bij mogelijke waarden:


            * `openbaar` - Openbaar

            * `beperkt_openbaar` - Beperkt openbaar

            * `intern` - Intern

            * `zaakvertrouwelijk` - Zaakvertrouwelijk

            * `vertrouwelijk` - Vertrouwelijk

            * `confidentieel` - Confidentieel

            * `geheim` - Geheim

            * `zeer_geheim` - Zeer geheim'
          type: string
          enum:
          - openbaar
          - beperkt_openbaar
          - intern
          - zaakvertrouwelijk
          - vertrouwelijk
          - confidentieel
          - geheim
          - zeer_geheim
        auteur:
          title: Auteur
          description: "De persoon of organisatie die in de eerste plaats verantwoordelijk\
            \ is voor het cre\xEBren van de inhoud van het INFORMATIEOBJECT."
          type: string
          maxLength: 200
          minLength: 1
        status:
          title: Status
          description: 'Aanduiding van de stand van zaken van een INFORMATIEOBJECT.
            De waarden ''in bewerking'' en ''ter vaststelling'' komen niet voor als
            het attribuut `ontvangstdatum` van een waarde is voorzien. Wijziging van
            de Status in ''gearchiveerd'' impliceert dat het informatieobject een
            duurzaam, niet-wijzigbaar Formaat dient te hebben.


            Uitleg bij mogelijke waarden:


            * `in_bewerking` - (In bewerking) Aan het informatieobject wordt nog gewerkt.

            * `ter_vaststelling` - (Ter vaststelling) Informatieobject gereed maar
            moet nog vastgesteld worden.

            * `definitief` - (Definitief) Informatieobject door bevoegd iets of iemand
            vastgesteld dan wel ontvangen.

            * `gearchiveerd` - (Gearchiveerd) Informatieobject duurzaam bewaarbaar
            gemaakt; een gearchiveerd informatie-element.'
          type: string
          enum:
          - in_bewerking
          - ter_vaststelling
          - definitief
          - gearchiveerd
        formaat:
          title: Formaat
          description: 'Het "Media Type" (voorheen "MIME type") voor de wijze waaropde
            inhoud van het INFORMATIEOBJECT is vastgelegd in een computerbestand.
            Voorbeeld: `application/msword`. Zie: https://www.iana.org/assignments/media-types/media-types.xhtml'
          type: string
          maxLength: 255
        taal:
          title: Taal
          description: 'Een ISO 639-2/B taalcode waarin de inhoud van het INFORMATIEOBJECT
            is vastgelegd. Voorbeeld: `nld`. Zie: https://www.iso.org/standard/4767.html'
          type: string
          maxLength: 3
          minLength: 3
        versie:
          title: Versie
          description: Het (automatische) versienummer van het INFORMATIEOBJECT. Deze
            begint bij 1 als het INFORMATIEOBJECT aangemaakt wordt.
          type: integer
          readOnly: true
        beginRegistratie:
          title: Begin registratie
          description: Een datumtijd in ISO8601 formaat waarop deze versie van het
            INFORMATIEOBJECT is aangemaakt of gewijzigd.
          type: string
          format: date-time
          readOnly: true
        bestandsnaam:
          title: Bestandsnaam
          description: De naam van het fysieke bestand waarin de inhoud van het informatieobject
            is vastgelegd, inclusief extensie.
          type: string
          maxLength: 255
        inhoud:
          title: Inhoud
          description: "Binaire inhoud, in base64 ge\xEBncodeerd."
          type: string
          format: bytes
          nullable: true
        bestandsomvang:
          title: Bestandsomvang
          description: Aantal bytes dat de inhoud van INFORMATIEOBJECT in beslag neemt.
          type: integer
          minimum: 0
          nullable: true
        link:
          title: Link
          description: De URL waarmee de inhoud van het INFORMATIEOBJECT op te vragen
            is.
          type: string
          format: uri
          maxLength: 200
        beschrijving:
          title: Beschrijving
          description: Een generieke beschrijving van de inhoud van het INFORMATIEOBJECT.
          type: string
          maxLength: 1000
        ontvangstdatum:
          title: Ontvangstdatum
          description: De datum waarop het INFORMATIEOBJECT ontvangen is. Verplicht
            te registreren voor INFORMATIEOBJECTen die van buiten de zaakbehandelende
            organisatie(s) ontvangen zijn. Ontvangst en verzending is voorbehouden
            aan documenten die van of naar andere personen ontvangen of verzonden
            zijn waarbij die personen niet deel uit maken van de behandeling van de
            zaak waarin het document een rol speelt.
          type: string
          format: date
          nullable: true
        verzenddatum:
          title: Verzenddatum
          description: De datum waarop het INFORMATIEOBJECT verzonden is, zoals deze
            op het INFORMATIEOBJECT vermeld is. Dit geldt voor zowel inkomende als
            uitgaande INFORMATIEOBJECTen. Eenzelfde informatieobject kan niet tegelijk
            inkomend en uitgaand zijn. Ontvangst en verzending is voorbehouden aan
            documenten die van of naar andere personen ontvangen of verzonden zijn
            waarbij die personen niet deel uit maken van de behandeling van de zaak
            waarin het document een rol speelt.
          type: string
          format: date
          nullable: true
        indicatieGebruiksrecht:
          title: Indicatie gebruiksrecht
          description: Indicatie of er beperkingen gelden aangaande het gebruik van
            het informatieobject anders dan raadpleging. Dit veld mag `null` zijn
            om aan te geven dat de indicatie nog niet bekend is. Als de indicatie
            gezet is, dan kan je de gebruiksrechten die van toepassing zijn raadplegen
            via de GEBRUIKSRECHTen resource.
          type: boolean
          nullable: true
        ondertekening:
          $ref: '#/components/schemas/Ondertekening'
        integriteit:
          $ref: '#/components/schemas/Integriteit'
        informatieobjecttype:
          title: Informatieobjecttype
          description: URL-referentie naar het INFORMATIEOBJECTTYPE (in de Catalogi
            API).
          type: string
          format: uri
          maxLength: 200
          minLength: 1
        locked:
          title: geblokkeerd
          description: Geeft aan of het document gelocked is. Alleen als een document
            gelocked is, mogen er aanpassingen gemaakt worden.
          type: boolean
          readOnly: true
        bestandsdelen:
          type: array
          items:
            $ref: '#/components/schemas/BestandsDeel'
          readOnly: true
        lock:
          title: Lock
          description: Het gegenereerde lock ID voor grote bestandsuploads wat gebruikt
            moet worden bij document updates. Documenten met base64-encoded bestandsdata
            worden zonder lock aangemaakt.
<<<<<<< HEAD
=======
          type: string
          readOnly: true
          minLength: 1
    EIOZoek:
      required:
      - uuid__in
      type: object
      properties:
        uuid__in:
          description: Lijst van unieke resource identifiers (UUID4)
          type: array
          items:
            type: string
            format: uuid
    EnkelvoudigInformatieObjectData:
      required:
      - bronorganisatie
      - creatiedatum
      - titel
      - auteur
      - taal
      - informatieobjecttype
      type: object
      properties:
        url:
          title: Url
          description: URL-referentie naar dit object. Dit is de unieke identificatie
            en locatie van dit object.
          type: string
          format: uri
          readOnly: true
          maxLength: 1000
          minLength: 1
        identificatie:
          title: Identificatie
          description: Een binnen een gegeven context ondubbelzinnige referentie naar
            het INFORMATIEOBJECT.
          type: string
          maxLength: 40
        bronorganisatie:
          title: Bronorganisatie
          description: "Het RSIN van de Niet-natuurlijk persoon zijnde de organisatie\
            \ die het informatieobject heeft gecre\xEBerd of heeft ontvangen en als\
            \ eerste in een samenwerkingsketen heeft vastgelegd."
          type: string
          maxLength: 9
          minLength: 1
        creatiedatum:
          title: Creatiedatum
          description: Een datum of een gebeurtenis in de levenscyclus van het INFORMATIEOBJECT.
          type: string
          format: date
        titel:
          title: Titel
          description: De naam waaronder het INFORMATIEOBJECT formeel bekend is.
          type: string
          maxLength: 200
          minLength: 1
        vertrouwelijkheidaanduiding:
          title: Vertrouwelijkheidaanduiding
          description: 'Aanduiding van de mate waarin het INFORMATIEOBJECT voor de
            openbaarheid bestemd is.


            Uitleg bij mogelijke waarden:


            * `openbaar` - Openbaar

            * `beperkt_openbaar` - Beperkt openbaar

            * `intern` - Intern

            * `zaakvertrouwelijk` - Zaakvertrouwelijk

            * `vertrouwelijk` - Vertrouwelijk

            * `confidentieel` - Confidentieel

            * `geheim` - Geheim

            * `zeer_geheim` - Zeer geheim'
          type: string
          enum:
          - openbaar
          - beperkt_openbaar
          - intern
          - zaakvertrouwelijk
          - vertrouwelijk
          - confidentieel
          - geheim
          - zeer_geheim
        auteur:
          title: Auteur
          description: "De persoon of organisatie die in de eerste plaats verantwoordelijk\
            \ is voor het cre\xEBren van de inhoud van het INFORMATIEOBJECT."
          type: string
          maxLength: 200
          minLength: 1
        status:
          title: Status
          description: 'Aanduiding van de stand van zaken van een INFORMATIEOBJECT.
            De waarden ''in bewerking'' en ''ter vaststelling'' komen niet voor als
            het attribuut `ontvangstdatum` van een waarde is voorzien. Wijziging van
            de Status in ''gearchiveerd'' impliceert dat het informatieobject een
            duurzaam, niet-wijzigbaar Formaat dient te hebben.


            Uitleg bij mogelijke waarden:


            * `in_bewerking` - (In bewerking) Aan het informatieobject wordt nog gewerkt.

            * `ter_vaststelling` - (Ter vaststelling) Informatieobject gereed maar
            moet nog vastgesteld worden.

            * `definitief` - (Definitief) Informatieobject door bevoegd iets of iemand
            vastgesteld dan wel ontvangen.

            * `gearchiveerd` - (Gearchiveerd) Informatieobject duurzaam bewaarbaar
            gemaakt; een gearchiveerd informatie-element.'
          type: string
          enum:
          - in_bewerking
          - ter_vaststelling
          - definitief
          - gearchiveerd
        formaat:
          title: Formaat
          description: 'Het "Media Type" (voorheen "MIME type") voor de wijze waaropde
            inhoud van het INFORMATIEOBJECT is vastgelegd in een computerbestand.
            Voorbeeld: `application/msword`. Zie: https://www.iana.org/assignments/media-types/media-types.xhtml'
          type: string
          maxLength: 255
        taal:
          title: Taal
          description: 'Een ISO 639-2/B taalcode waarin de inhoud van het INFORMATIEOBJECT
            is vastgelegd. Voorbeeld: `nld`. Zie: https://www.iso.org/standard/4767.html'
          type: string
          maxLength: 3
          minLength: 3
        versie:
          title: Versie
          description: Het (automatische) versienummer van het INFORMATIEOBJECT. Deze
            begint bij 1 als het INFORMATIEOBJECT aangemaakt wordt.
          type: integer
          readOnly: true
        beginRegistratie:
          title: Begin registratie
          description: Een datumtijd in ISO8601 formaat waarop deze versie van het
            INFORMATIEOBJECT is aangemaakt of gewijzigd.
>>>>>>> d0a101cc
          type: string
          format: date-time
          readOnly: true
        bestandsnaam:
          title: Bestandsnaam
          description: De naam van het fysieke bestand waarin de inhoud van het informatieobject
            is vastgelegd, inclusief extensie.
          type: string
          maxLength: 255
        inhoud:
          title: Inhoud
          description: "Binaire inhoud, in base64 ge\xEBncodeerd."
          type: string
          format: bytes
          nullable: true
        bestandsomvang:
          title: Bestandsomvang
          description: Aantal bytes dat de inhoud van INFORMATIEOBJECT in beslag neemt.
          type: integer
          minimum: 0
          nullable: true
        link:
          title: Link
          description: De URL waarmee de inhoud van het INFORMATIEOBJECT op te vragen
            is.
          type: string
          format: uri
          maxLength: 200
        beschrijving:
          title: Beschrijving
          description: Een generieke beschrijving van de inhoud van het INFORMATIEOBJECT.
          type: string
          maxLength: 1000
        ontvangstdatum:
          title: Ontvangstdatum
          description: De datum waarop het INFORMATIEOBJECT ontvangen is. Verplicht
            te registreren voor INFORMATIEOBJECTen die van buiten de zaakbehandelende
            organisatie(s) ontvangen zijn. Ontvangst en verzending is voorbehouden
            aan documenten die van of naar andere personen ontvangen of verzonden
            zijn waarbij die personen niet deel uit maken van de behandeling van de
            zaak waarin het document een rol speelt.
          type: string
          format: date
          nullable: true
        verzenddatum:
          title: Verzenddatum
          description: De datum waarop het INFORMATIEOBJECT verzonden is, zoals deze
            op het INFORMATIEOBJECT vermeld is. Dit geldt voor zowel inkomende als
            uitgaande INFORMATIEOBJECTen. Eenzelfde informatieobject kan niet tegelijk
            inkomend en uitgaand zijn. Ontvangst en verzending is voorbehouden aan
            documenten die van of naar andere personen ontvangen of verzonden zijn
            waarbij die personen niet deel uit maken van de behandeling van de zaak
            waarin het document een rol speelt.
          type: string
          format: date
          nullable: true
        indicatieGebruiksrecht:
          title: Indicatie gebruiksrecht
          description: Indicatie of er beperkingen gelden aangaande het gebruik van
            het informatieobject anders dan raadpleging. Dit veld mag `null` zijn
            om aan te geven dat de indicatie nog niet bekend is. Als de indicatie
            gezet is, dan kan je de gebruiksrechten die van toepassing zijn raadplegen
            via de GEBRUIKSRECHTen resource.
          type: boolean
          nullable: true
        ondertekening:
          $ref: '#/components/schemas/Ondertekening'
        integriteit:
          $ref: '#/components/schemas/Integriteit'
        informatieobjecttype:
          title: Informatieobjecttype
          description: URL-referentie naar het INFORMATIEOBJECTTYPE (in de Catalogi
            API).
          type: string
          format: uri
          maxLength: 200
          minLength: 1
        locked:
          title: geblokkeerd
          description: Geeft aan of het document gelocked is. Alleen als een document
            gelocked is, mogen er aanpassingen gemaakt worden.
          type: boolean
          readOnly: true
        bestandsdelen:
          type: array
          items:
            $ref: '#/components/schemas/BestandsDeel'
          readOnly: true
    Wijzigingen:
      type: object
      properties:
        oud:
          title: Oud
          description: Volledige JSON body van het object zoals dat bestond voordat
            de actie heeft plaatsgevonden.
          type: object
        nieuw:
          title: Nieuw
          description: Volledige JSON body van het object na de actie.
          type: object
    AuditTrail:
      required:
      - bron
      - actie
      - resultaat
      - hoofdObject
      - resource
      - resourceUrl
      - resourceWeergave
      - wijzigingen
      type: object
      properties:
        uuid:
          title: Uuid
          description: Unieke identificatie van de audit regel.
          type: string
          format: uuid
        bron:
          title: Bron
          description: 'De naam van het component waar de wijziging in is gedaan.


            Uitleg bij mogelijke waarden:


            * `ac` - Autorisaties API

            * `nrc` - Notificaties API

            * `zrc` - Zaken API

            * `ztc` - Catalogi API

            * `drc` - Documenten API

            * `brc` - Besluiten API

            * `cmc` - Contactmomenten API

            * `kc` - Klanten API

            * `vrc` - Verzoeken API'
          type: string
          enum:
          - ac
          - nrc
          - zrc
          - ztc
          - drc
          - brc
          - cmc
          - kc
          - vrc
        applicatieId:
          title: Applicatie id
          description: Unieke identificatie van de applicatie, binnen de organisatie.
          type: string
          maxLength: 100
        applicatieWeergave:
          title: Applicatie weergave
          description: Vriendelijke naam van de applicatie.
          type: string
          maxLength: 200
        gebruikersId:
          title: Gebruikers id
          description: Unieke identificatie van de gebruiker die binnen de organisatie
            herleid kan worden naar een persoon.
          type: string
          maxLength: 255
        gebruikersWeergave:
          title: Gebruikers weergave
          description: Vriendelijke naam van de gebruiker.
          type: string
          maxLength: 255
        actie:
          title: Actie
          description: 'De uitgevoerde handeling.


            De bekende waardes voor dit veld zijn hieronder aangegeven,                         maar
            andere waardes zijn ook toegestaan


            Uitleg bij mogelijke waarden:


            * `create` - Object aangemaakt

            * `list` - Lijst van objecten opgehaald

            * `retrieve` - Object opgehaald

            * `destroy` - Object verwijderd

            * `update` - Object bijgewerkt

            * `partial_update` - Object deels bijgewerkt'
          type: string
          maxLength: 50
          minLength: 1
        actieWeergave:
          title: Actie weergave
          description: Vriendelijke naam van de actie.
          type: string
          maxLength: 200
        resultaat:
          title: Resultaat
          description: HTTP status code van de API response van de uitgevoerde handeling.
          type: integer
          maximum: 599
          minimum: 100
        hoofdObject:
          title: Hoofd object
          description: De URL naar het hoofdobject van een component.
          type: string
          format: uri
          maxLength: 1000
          minLength: 1
        resource:
          title: Resource
          description: Het type resource waarop de actie gebeurde.
          type: string
          maxLength: 50
          minLength: 1
        resourceUrl:
          title: Resource url
          description: De URL naar het object.
          type: string
          format: uri
          maxLength: 1000
          minLength: 1
        toelichting:
          title: Toelichting
          description: Toelichting waarom de handeling is uitgevoerd.
          type: string
        resourceWeergave:
          title: Resource weergave
          description: Vriendelijke identificatie van het object.
          type: string
          maxLength: 200
          minLength: 1
        aanmaakdatum:
          title: Aanmaakdatum
          description: De datum waarop de handeling is gedaan.
          type: string
          format: date-time
          readOnly: true
        wijzigingen:
          $ref: '#/components/schemas/Wijzigingen'
    EnkelvoudigInformatieObjectWithLockData:
      required:
      - bronorganisatie
      - creatiedatum
      - titel
      - auteur
      - taal
      - informatieobjecttype
      - lock
      type: object
      properties:
        url:
          title: Url
          description: URL-referentie naar dit object. Dit is de unieke identificatie
            en locatie van dit object.
          type: string
          format: uri
          readOnly: true
          maxLength: 1000
          minLength: 1
        identificatie:
          title: Identificatie
          description: Een binnen een gegeven context ondubbelzinnige referentie naar
            het INFORMATIEOBJECT.
          type: string
          maxLength: 40
        bronorganisatie:
          title: Bronorganisatie
          description: "Het RSIN van de Niet-natuurlijk persoon zijnde de organisatie\
            \ die het informatieobject heeft gecre\xEBerd of heeft ontvangen en als\
            \ eerste in een samenwerkingsketen heeft vastgelegd."
          type: string
          maxLength: 9
          minLength: 1
        creatiedatum:
          title: Creatiedatum
          description: Een datum of een gebeurtenis in de levenscyclus van het INFORMATIEOBJECT.
          type: string
          format: date
        titel:
          title: Titel
          description: De naam waaronder het INFORMATIEOBJECT formeel bekend is.
          type: string
          maxLength: 200
          minLength: 1
        vertrouwelijkheidaanduiding:
          title: Vertrouwelijkheidaanduiding
          description: 'Aanduiding van de mate waarin het INFORMATIEOBJECT voor de
            openbaarheid bestemd is.


            Uitleg bij mogelijke waarden:


            * `openbaar` - Openbaar

            * `beperkt_openbaar` - Beperkt openbaar

            * `intern` - Intern

            * `zaakvertrouwelijk` - Zaakvertrouwelijk

            * `vertrouwelijk` - Vertrouwelijk

            * `confidentieel` - Confidentieel

            * `geheim` - Geheim

            * `zeer_geheim` - Zeer geheim'
          type: string
          enum:
          - openbaar
          - beperkt_openbaar
          - intern
          - zaakvertrouwelijk
          - vertrouwelijk
          - confidentieel
          - geheim
          - zeer_geheim
        auteur:
          title: Auteur
          description: "De persoon of organisatie die in de eerste plaats verantwoordelijk\
            \ is voor het cre\xEBren van de inhoud van het INFORMATIEOBJECT."
          type: string
          maxLength: 200
          minLength: 1
        status:
          title: Status
          description: 'Aanduiding van de stand van zaken van een INFORMATIEOBJECT.
            De waarden ''in bewerking'' en ''ter vaststelling'' komen niet voor als
            het attribuut `ontvangstdatum` van een waarde is voorzien. Wijziging van
            de Status in ''gearchiveerd'' impliceert dat het informatieobject een
            duurzaam, niet-wijzigbaar Formaat dient te hebben.


            Uitleg bij mogelijke waarden:


            * `in_bewerking` - (In bewerking) Aan het informatieobject wordt nog gewerkt.

            * `ter_vaststelling` - (Ter vaststelling) Informatieobject gereed maar
            moet nog vastgesteld worden.

            * `definitief` - (Definitief) Informatieobject door bevoegd iets of iemand
            vastgesteld dan wel ontvangen.

            * `gearchiveerd` - (Gearchiveerd) Informatieobject duurzaam bewaarbaar
            gemaakt; een gearchiveerd informatie-element.'
          type: string
          enum:
          - in_bewerking
          - ter_vaststelling
          - definitief
          - gearchiveerd
        formaat:
          title: Formaat
          description: 'Het "Media Type" (voorheen "MIME type") voor de wijze waaropde
            inhoud van het INFORMATIEOBJECT is vastgelegd in een computerbestand.
            Voorbeeld: `application/msword`. Zie: https://www.iana.org/assignments/media-types/media-types.xhtml'
          type: string
          maxLength: 255
        taal:
          title: Taal
          description: 'Een ISO 639-2/B taalcode waarin de inhoud van het INFORMATIEOBJECT
            is vastgelegd. Voorbeeld: `nld`. Zie: https://www.iso.org/standard/4767.html'
          type: string
          maxLength: 3
          minLength: 3
        versie:
          title: Versie
          description: Het (automatische) versienummer van het INFORMATIEOBJECT. Deze
            begint bij 1 als het INFORMATIEOBJECT aangemaakt wordt.
          type: integer
          readOnly: true
        beginRegistratie:
          title: Begin registratie
          description: Een datumtijd in ISO8601 formaat waarop deze versie van het
            INFORMATIEOBJECT is aangemaakt of gewijzigd.
          type: string
          format: date-time
          readOnly: true
        bestandsnaam:
          title: Bestandsnaam
          description: De naam van het fysieke bestand waarin de inhoud van het informatieobject
            is vastgelegd, inclusief extensie.
          type: string
          maxLength: 255
        inhoud:
          title: Inhoud
          description: "Binaire inhoud, in base64 ge\xEBncodeerd."
          type: string
          format: bytes
          nullable: true
        bestandsomvang:
          title: Bestandsomvang
          description: Aantal bytes dat de inhoud van INFORMATIEOBJECT in beslag neemt.
          type: integer
          minimum: 0
          nullable: true
        link:
          title: Link
          description: De URL waarmee de inhoud van het INFORMATIEOBJECT op te vragen
            is.
          type: string
          format: uri
          maxLength: 200
        beschrijving:
          title: Beschrijving
          description: Een generieke beschrijving van de inhoud van het INFORMATIEOBJECT.
          type: string
          maxLength: 1000
        ontvangstdatum:
          title: Ontvangstdatum
          description: De datum waarop het INFORMATIEOBJECT ontvangen is. Verplicht
            te registreren voor INFORMATIEOBJECTen die van buiten de zaakbehandelende
            organisatie(s) ontvangen zijn. Ontvangst en verzending is voorbehouden
            aan documenten die van of naar andere personen ontvangen of verzonden
            zijn waarbij die personen niet deel uit maken van de behandeling van de
            zaak waarin het document een rol speelt.
          type: string
          format: date
          nullable: true
        verzenddatum:
          title: Verzenddatum
          description: De datum waarop het INFORMATIEOBJECT verzonden is, zoals deze
            op het INFORMATIEOBJECT vermeld is. Dit geldt voor zowel inkomende als
            uitgaande INFORMATIEOBJECTen. Eenzelfde informatieobject kan niet tegelijk
            inkomend en uitgaand zijn. Ontvangst en verzending is voorbehouden aan
            documenten die van of naar andere personen ontvangen of verzonden zijn
            waarbij die personen niet deel uit maken van de behandeling van de zaak
            waarin het document een rol speelt.
          type: string
          format: date
          nullable: true
        indicatieGebruiksrecht:
          title: Indicatie gebruiksrecht
          description: Indicatie of er beperkingen gelden aangaande het gebruik van
            het informatieobject anders dan raadpleging. Dit veld mag `null` zijn
            om aan te geven dat de indicatie nog niet bekend is. Als de indicatie
            gezet is, dan kan je de gebruiksrechten die van toepassing zijn raadplegen
            via de GEBRUIKSRECHTen resource.
          type: boolean
          nullable: true
        ondertekening:
          $ref: '#/components/schemas/Ondertekening'
        integriteit:
          $ref: '#/components/schemas/Integriteit'
        informatieobjecttype:
          title: Informatieobjecttype
          description: URL-referentie naar het INFORMATIEOBJECTTYPE (in de Catalogi
            API).
          type: string
          format: uri
          maxLength: 200
          minLength: 1
        locked:
          title: geblokkeerd
          description: Geeft aan of het document gelocked is. Alleen als een document
            gelocked is, mogen er aanpassingen gemaakt worden.
          type: boolean
          readOnly: true
        bestandsdelen:
          type: array
          items:
            $ref: '#/components/schemas/BestandsDeel'
          readOnly: true
        lock:
          title: Lock
          description: Tijdens het updaten van een document (PATCH, PUT) moet het
            `lock` veld opgegeven worden. Bij het aanmaken (POST) mag het geen waarde
            hebben.
          type: string
          minLength: 1
    LockEnkelvoudigInformatieObject:
      type: object
      properties:
        lock:
          title: Lock
          description: Hash string, wordt gebruikt als ID voor de lock
          type: string
          readOnly: true
          minLength: 1
    UnlockEnkelvoudigInformatieObject:
      type: object
      properties:
        lock:
          title: Lock
          description: Hash string, wordt gebruikt als ID voor de lock
          type: string
          maxLength: 100
    Gebruiksrechten:
      required:
      - informatieobject
      - startdatum
      - omschrijvingVoorwaarden
      type: object
      properties:
        url:
          title: Url
          description: URL-referentie naar dit object. Dit is de unieke identificatie
            en locatie van dit object.
          type: string
          format: uri
          readOnly: true
          maxLength: 1000
          minLength: 1
        informatieobject:
          title: Informatieobject
          description: URL-referentie naar het INFORMATIEOBJECT.
          type: string
          format: uri
        startdatum:
          title: Startdatum
          description: Begindatum van de periode waarin de gebruiksrechtvoorwaarden
            van toepassing zijn. Doorgaans is de datum van creatie van het informatieobject
            de startdatum.
          type: string
          format: date-time
        einddatum:
          title: Einddatum
          description: Einddatum van de periode waarin de gebruiksrechtvoorwaarden
            van toepassing zijn.
          type: string
          format: date-time
          nullable: true
        omschrijvingVoorwaarden:
          title: Omschrijving voorwaarden
          description: Omschrijving van de van toepassing zijnde voorwaarden aan het
            gebruik anders dan raadpleging
          type: string
          minLength: 1
    ObjectInformatieObject:
      required:
      - informatieobject
      - object
      - objectType
      type: object
      properties:
        url:
          title: Url
          description: URL-referentie naar dit object. Dit is de unieke identificatie
            en locatie van dit object.
          type: string
          format: uri
          readOnly: true
          maxLength: 1000
          minLength: 1
        informatieobject:
          title: Informatieobject
          description: URL-referentie naar het INFORMATIEOBJECT.
          type: string
          format: uri
        object:
          title: Object
          description: URL-referentie naar het gerelateerde OBJECT (in deze of een
            andere API).
          type: string
          format: uri
          maxLength: 1000
          minLength: 1
        objectType:
          title: Objecttype
          description: 'Het type van het gerelateerde OBJECT.


            Uitleg bij mogelijke waarden:


            * `besluit` - Besluit

            * `zaak` - Zaak

            * `verzoek` - Verzoek'
          type: string
          enum:
          - besluit
          - zaak
          - verzoek<|MERGE_RESOLUTION|>--- conflicted
+++ resolved
@@ -2787,8 +2787,6 @@
           description: Het gegenereerde lock ID voor grote bestandsuploads wat gebruikt
             moet worden bij document updates. Documenten met base64-encoded bestandsdata
             worden zonder lock aangemaakt.
-<<<<<<< HEAD
-=======
           type: string
           readOnly: true
           minLength: 1
@@ -2940,7 +2938,6 @@
           title: Begin registratie
           description: Een datumtijd in ISO8601 formaat waarop deze versie van het
             INFORMATIEOBJECT is aangemaakt of gewijzigd.
->>>>>>> d0a101cc
           type: string
           format: date-time
           readOnly: true
