{
    "swagger": "2.0",
    "info": {
        "title": "Documenten API",
        "description": "Een API om een documentregistratiecomponent (DRC) te benaderen.\n\nIn een documentregistratiecomponent worden INFORMATIEOBJECTen opgeslagen. Een\nINFORMATIEOBJECT is een digitaal document voorzien van meta-gegevens.\nINFORMATIEOBJECTen kunnen aan andere objecten zoals zaken en besluiten worden\ngerelateerd (maar dat hoeft niet) en kunnen gebruiksrechten hebben.\n\nGEBRUIKSRECHTEN leggen voorwaarden op aan het gebruik van het INFORMATIEOBJECT\n(buiten raadpleging). Deze GEBRUIKSRECHTEN worden niet door de API gevalideerd\nof gehandhaafd.\n\nDe typering van INFORMATIEOBJECTen is in de Catalogi API (ZTC) ondergebracht in\nde vorm van INFORMATIEOBJECTTYPEn.\n\n**Uploaden van bestanden**\n\nBinnen deze API bestaan een aantal endpoints die binaire data ontvangen, al\ndan niet base64-encoded. Webservers moeten op deze endpoints een minimale\nrequest body size van 4.0 GiB ondersteunen. Dit omvat de JSON van de\nmetadata EN de base64-encoded bestandsdata. Hou hierbij rekening met de\noverhead van base64, die ongeveer 33% bedraagt in worst-case scenario's. Dit\nbetekent dat bij een limiet van 4GB het bestand maximaal ongeveer 3GB groot\nmag zijn.\n\n**Afhankelijkheden**\n\nDeze API is afhankelijk van:\n\n* Catalogi API\n* Notificaties API\n* Autorisaties API *(optioneel)*\n* Zaken API *(optioneel)*\n\n\n### Autorisatie\n\nDeze API vereist autorisatie.\n\n_Zelf een token genereren_\n\nDe tokens die gebruikt worden voor autorisatie zijn [JWT's](https://jwt.io) (JSON web\ntoken). In de API calls moeten deze gebruikt worden in de `Authorization`\nheader:\n\n```\nAuthorization: Bearer <token>\n```\n\nOm een JWT te genereren heb je een `client ID` en een `secret` nodig. Het JWT\nmoet gebouwd worden volgens het `HS256` algoritme. De vereiste payload is:\n\n```json\n{\n    \"iss\": \"<client ID>\",\n    \"iat\": 1572863906,\n    \"client_id\": \"<client ID>\",\n    \"user_id\": \"<user identifier>\",\n    \"user_representation\": \"<user representation>\"\n}\n```\n\nAls `issuer` gebruik je dus je eigen client ID. De `iat` timestamp is een\nUNIX-timestamp die aangeeft op welk moment het token gegenereerd is.\n\n`user_id` en `user_representation` zijn nodig voor de audit trails. Het zijn\nvrije velden met als enige beperking dat de lengte maximaal de lengte van\nde overeenkomstige velden in de audit trail resources is (zie rest API spec).\n\n\n### Notificaties\n\nDeze API publiceert notificaties op het kanaal `documenten`.\n\n**Main resource**\n\n`enkelvoudiginformatieobject`\n\n\n\n**Kenmerken**\n\n* `bronorganisatie`: Het RSIN van de Niet-natuurlijk persoon zijnde de organisatie die het informatieobject heeft gecre\u00eberd of heeft ontvangen en als eerste in een samenwerkingsketen heeft vastgelegd.\n* `informatieobjecttype`: URL-referentie naar het INFORMATIEOBJECTTYPE (in de Catalogi API).\n* `vertrouwelijkheidaanduiding`: Aanduiding van de mate waarin het INFORMATIEOBJECT voor de openbaarheid bestemd is.\n\n**Resources en acties**\n- `enkelvoudiginformatieobject`: create, update, destroy\n- `gebruiksrechten`: create, update, destroy\n\n\n**Handige links**\n\n* [API-documentatie](https://vng-realisatie.github.io/gemma-zaken/standaard/)\n* [Open Zaak documentatie](https://open-zaak.readthedocs.io/en/latest/)\n* [Zaakgericht werken](https://www.vngrealisatie.nl/producten/api-standaarden-zaakgericht-werken)\n* [Open Zaak GitHub](https://github.com/open-zaak/open-zaak)\n",
        "contact": {
            "url": "https://www.maykinmedia.nl",
            "email": "support@maykinmedia.nl"
        },
        "license": {
            "name": "EUPL 1.2",
            "url": "https://opensource.org/licenses/EUPL-1.2"
        },
        "version": "1.1.0"
    },
    "basePath": "/documenten/api/v1",
    "consumes": [
        "application/json"
    ],
    "produces": [
        "application/json",
        "application/problem+json"
    ],
    "securityDefinitions": {
        "JWT-Claims": {
            "type": "http",
            "scheme": "bearer",
            "bearerFormat": "JWT"
        }
    },
    "security": [
        {
            "JWT-Claims": []
        }
    ],
    "paths": {
        "/bestandsdelen/{uuid}": {
            "put": {
                "operationId": "bestandsdeel_update",
                "description": "Upload een bestandsdeel",
                "parameters": [
                    {
                        "name": "Content-Type",
                        "in": "header",
                        "description": "Content type van de verzoekinhoud.",
                        "required": true,
                        "type": "string",
                        "enum": [
                            "multipart/form-data",
                            "application/x-www-form-urlencoded"
                        ]
                    },
                    {
                        "name": "inhoud",
                        "in": "formData",
                        "description": "De (binaire) bestandsinhoud van dit specifieke bestandsdeel.",
                        "required": false,
                        "type": "file"
                    },
                    {
                        "name": "lock",
                        "in": "formData",
                        "description": "Hash string, which represents id of the lock of related informatieobject",
                        "required": true,
                        "type": "string",
                        "minLength": 1
                    }
                ],
                "responses": {
                    "200": {
                        "description": "OK",
                        "schema": {
                            "$ref": "#/definitions/BestandsDeel"
                        },
                        "headers": {
                            "API-version": {
                                "schema": {
                                    "type": "string"
                                },
                                "description": "Geeft een specifieke API-versie aan in de context van een specifieke aanroep. Voorbeeld: 1.2.1."
                            }
                        }
                    },
                    "400": {
                        "$ref": "#/responses/400"
                    },
                    "401": {
                        "$ref": "#/responses/401"
                    },
                    "403": {
                        "$ref": "#/responses/403"
                    },
                    "404": {
                        "$ref": "#/responses/404"
                    },
                    "406": {
                        "$ref": "#/responses/406"
                    },
                    "409": {
                        "$ref": "#/responses/409"
                    },
                    "410": {
                        "$ref": "#/responses/410"
                    },
                    "415": {
                        "$ref": "#/responses/415"
                    },
                    "429": {
                        "$ref": "#/responses/429"
                    },
                    "500": {
                        "$ref": "#/responses/500"
                    }
                },
                "consumes": [
                    "multipart/form-data",
                    "application/x-www-form-urlencoded"
                ],
                "produces": [
                    "application/json"
                ],
                "tags": [
                    "bestandsdelen"
                ],
                "security": [
                    {
                        "JWT-Claims": [
                            "documenten.bijwerken"
                        ]
                    }
                ]
            },
            "parameters": [
                {
                    "name": "uuid",
                    "in": "path",
                    "description": "Unieke resource identifier (UUID4)",
                    "required": true,
                    "type": "string",
                    "format": "uuid"
                }
            ]
        },
        "/enkelvoudiginformatieobjecten": {
            "get": {
                "operationId": "enkelvoudiginformatieobject_list",
                "summary": "Alle (ENKELVOUDIGe) INFORMATIEOBJECTen opvragen.",
                "description": "Deze lijst kan gefilterd wordt met query-string parameters.\n\nDe objecten bevatten metadata over de documenten en de downloadlink\n(`inhoud`) naar de binary data. Alleen de laatste versie van elk\n(ENKELVOUDIG) INFORMATIEOBJECT wordt getoond. Specifieke versies kunnen\nalleen",
                "parameters": [
                    {
                        "name": "identificatie",
                        "in": "query",
                        "description": "Een binnen een gegeven context ondubbelzinnige referentie naar het INFORMATIEOBJECT.",
                        "required": false,
                        "type": "string"
                    },
                    {
                        "name": "bronorganisatie",
                        "in": "query",
                        "description": "Het RSIN van de Niet-natuurlijk persoon zijnde de organisatie die het informatieobject heeft gecre\u00eberd of heeft ontvangen en als eerste in een samenwerkingsketen heeft vastgelegd.",
                        "required": false,
                        "type": "string"
                    },
                    {
                        "name": "page",
                        "in": "query",
                        "description": "Een pagina binnen de gepagineerde set resultaten.",
                        "required": false,
                        "type": "integer"
                    }
                ],
                "responses": {
                    "200": {
                        "description": "OK",
                        "schema": {
                            "required": [
                                "count",
                                "results"
                            ],
                            "type": "object",
                            "properties": {
                                "count": {
                                    "type": "integer"
                                },
                                "next": {
                                    "type": "string",
                                    "format": "uri",
                                    "x-nullable": true
                                },
                                "previous": {
                                    "type": "string",
                                    "format": "uri",
                                    "x-nullable": true
                                },
                                "results": {
                                    "type": "array",
                                    "items": {
                                        "$ref": "#/definitions/EnkelvoudigInformatieObject"
                                    }
                                }
                            }
                        },
                        "headers": {
                            "API-version": {
                                "schema": {
                                    "type": "string"
                                },
                                "description": "Geeft een specifieke API-versie aan in de context van een specifieke aanroep. Voorbeeld: 1.2.1."
                            }
                        }
                    },
                    "400": {
                        "$ref": "#/responses/400"
                    },
                    "401": {
                        "$ref": "#/responses/401"
                    },
                    "403": {
                        "$ref": "#/responses/403"
                    },
                    "406": {
                        "$ref": "#/responses/406"
                    },
                    "409": {
                        "$ref": "#/responses/409"
                    },
                    "410": {
                        "$ref": "#/responses/410"
                    },
                    "415": {
                        "$ref": "#/responses/415"
                    },
                    "429": {
                        "$ref": "#/responses/429"
                    },
                    "500": {
                        "$ref": "#/responses/500"
                    }
                },
                "produces": [
                    "application/json"
                ],
                "tags": [
                    "enkelvoudiginformatieobjecten"
                ],
                "security": [
                    {
                        "JWT-Claims": [
                            "documenten.lezen"
                        ]
                    }
                ]
            },
            "post": {
                "operationId": "enkelvoudiginformatieobject_create",
                "summary": "Maak een (ENKELVOUDIG) INFORMATIEOBJECT aan.",
                "description": "**Er wordt gevalideerd op**\n- geldigheid `informatieobjecttype` URL - de resource moet opgevraagd kunnen\n  worden uit de catalogi API en de vorm van een INFORMATIEOBJECTTYPE hebben.\n- publicatie `informatieobjecttype` - `concept` moet `false` zijn",
                "parameters": [
                    {
                        "name": "Content-Type",
                        "in": "header",
                        "description": "Content type van de verzoekinhoud.",
                        "required": true,
                        "type": "string",
                        "enum": [
                            "application/json"
                        ]
                    },
                    {
                        "name": "data",
                        "in": "body",
                        "required": true,
                        "schema": {
                            "$ref": "#/definitions/EnkelvoudigInformatieObjectCreateLockData"
                        }
                    },
                    {
                        "name": "X-NLX-Logrecord-ID",
                        "in": "header",
                        "description": "Identifier of the request, traceable throughout the network",
                        "required": false,
                        "type": "string"
                    },
                    {
                        "name": "X-Audit-Toelichting",
                        "in": "header",
                        "description": "Toelichting waarom een bepaald verzoek wordt gedaan",
                        "required": false,
                        "type": "string"
                    }
                ],
                "responses": {
                    "201": {
                        "description": "Created",
                        "schema": {
                            "$ref": "#/definitions/EnkelvoudigInformatieObjectCreateLockData"
                        },
                        "headers": {
                            "API-version": {
                                "schema": {
                                    "type": "string"
                                },
                                "description": "Geeft een specifieke API-versie aan in de context van een specifieke aanroep. Voorbeeld: 1.2.1."
                            },
                            "Location": {
                                "schema": {
                                    "type": "string",
                                    "format": "uri"
                                },
                                "description": "URL waar de resource leeft."
                            }
                        }
                    },
                    "400": {
                        "$ref": "#/responses/400"
                    },
                    "401": {
                        "$ref": "#/responses/401"
                    },
                    "403": {
                        "$ref": "#/responses/403"
                    },
                    "406": {
                        "$ref": "#/responses/406"
                    },
                    "409": {
                        "$ref": "#/responses/409"
                    },
                    "410": {
                        "$ref": "#/responses/410"
                    },
                    "413": {
                        "description": "Request entity too large",
                        "schema": {
                            "$ref": "#/definitions/Fout"
                        },
                        "headers": {
                            "API-version": {
                                "schema": {
                                    "type": "string"
                                },
                                "description": "Geeft een specifieke API-versie aan in de context van een specifieke aanroep. Voorbeeld: 1.2.1."
                            }
                        }
                    },
                    "415": {
                        "$ref": "#/responses/415"
                    },
                    "429": {
                        "$ref": "#/responses/429"
                    },
                    "500": {
                        "$ref": "#/responses/500"
                    }
                },
                "produces": [
                    "application/json"
                ],
                "tags": [
                    "enkelvoudiginformatieobjecten"
                ],
                "security": [
                    {
                        "JWT-Claims": [
                            "documenten.aanmaken"
                        ]
                    }
                ]
            },
            "parameters": []
        },
        "/enkelvoudiginformatieobjecten/_zoek": {
            "post": {
                "operationId": "enkelvoudiginformatieobject__zoek",
                "summary": "Voer een zoekopdracht uit op (ENKELVOUDIG) INFORMATIEOBJECTen .",
                "description": "Zoeken/filteren gaat normaal via de `list` operatie, deze is echter\nniet geschikt voor zoekopdrachten met UUIDs.",
                "parameters": [
                    {
                        "name": "Content-Type",
                        "in": "header",
                        "description": "Content type van de verzoekinhoud.",
                        "required": true,
                        "type": "string",
                        "enum": [
                            "application/json"
                        ]
                    },
                    {
                        "name": "data",
                        "in": "body",
                        "required": true,
                        "schema": {
                            "$ref": "#/definitions/EIOZoek"
                        }
                    },
                    {
                        "name": "page",
                        "in": "query",
                        "description": "Een pagina binnen de gepagineerde set resultaten.",
                        "required": false,
                        "type": "integer"
                    }
                ],
                "responses": {
                    "200": {
                        "description": "",
                        "schema": {
                            "required": [
                                "count",
                                "results"
                            ],
                            "type": "object",
                            "properties": {
                                "count": {
                                    "type": "integer"
                                },
                                "next": {
                                    "type": "string",
                                    "format": "uri",
                                    "x-nullable": true
                                },
                                "previous": {
                                    "type": "string",
                                    "format": "uri",
                                    "x-nullable": true
                                },
                                "results": {
                                    "type": "array",
                                    "items": {
                                        "$ref": "#/definitions/EnkelvoudigInformatieObjectData"
                                    }
                                }
                            }
                        },
                        "headers": {
                            "API-version": {
                                "schema": {
                                    "type": "string"
                                },
                                "description": "Geeft een specifieke API-versie aan in de context van een specifieke aanroep. Voorbeeld: 1.2.1."
                            }
                        }
                    }
                },
                "produces": [
                    "application/json"
                ],
                "tags": [
                    "enkelvoudiginformatieobjecten"
                ],
                "security": [
                    {
                        "JWT-Claims": [
                            "documenten.lezen"
                        ]
                    }
                ]
            },
            "parameters": []
        },
        "/enkelvoudiginformatieobjecten/{enkelvoudiginformatieobject_uuid}/audittrail": {
            "get": {
                "operationId": "audittrail_list",
                "summary": "Alle audit trail regels behorend bij het INFORMATIEOBJECT.",
                "description": "Alle audit trail regels behorend bij het INFORMATIEOBJECT.",
                "parameters": [],
                "responses": {
                    "200": {
                        "description": "OK",
                        "schema": {
                            "type": "array",
                            "items": {
                                "$ref": "#/definitions/AuditTrail"
                            }
                        },
                        "headers": {
                            "API-version": {
                                "schema": {
                                    "type": "string"
                                },
                                "description": "Geeft een specifieke API-versie aan in de context van een specifieke aanroep. Voorbeeld: 1.2.1."
                            }
                        }
                    },
                    "401": {
                        "$ref": "#/responses/401"
                    },
                    "403": {
                        "$ref": "#/responses/403"
                    },
                    "406": {
                        "$ref": "#/responses/406"
                    },
                    "409": {
                        "$ref": "#/responses/409"
                    },
                    "410": {
                        "$ref": "#/responses/410"
                    },
                    "415": {
                        "$ref": "#/responses/415"
                    },
                    "429": {
                        "$ref": "#/responses/429"
                    },
                    "500": {
                        "$ref": "#/responses/500"
                    }
                },
                "produces": [
                    "application/json"
                ],
                "tags": [
                    "enkelvoudiginformatieobjecten"
                ],
                "security": [
                    {
                        "JWT-Claims": [
                            "audittrails.lezen"
                        ]
                    }
                ]
            },
            "parameters": [
                {
                    "name": "enkelvoudiginformatieobject_uuid",
                    "in": "path",
                    "required": true,
                    "type": "string",
                    "format": "uuid",
                    "description": "Unieke resource identifier (UUID4)"
                }
            ]
        },
        "/enkelvoudiginformatieobjecten/{enkelvoudiginformatieobject_uuid}/audittrail/{uuid}": {
            "get": {
                "operationId": "audittrail_read",
                "summary": "Een specifieke audit trail regel opvragen.",
                "description": "Een specifieke audit trail regel opvragen.",
                "parameters": [],
                "responses": {
                    "200": {
                        "description": "OK",
                        "schema": {
                            "$ref": "#/definitions/AuditTrail"
                        },
                        "headers": {
                            "API-version": {
                                "schema": {
                                    "type": "string"
                                },
                                "description": "Geeft een specifieke API-versie aan in de context van een specifieke aanroep. Voorbeeld: 1.2.1."
                            }
                        }
                    },
                    "401": {
                        "$ref": "#/responses/401"
                    },
                    "403": {
                        "$ref": "#/responses/403"
                    },
                    "404": {
                        "$ref": "#/responses/404"
                    },
                    "406": {
                        "$ref": "#/responses/406"
                    },
                    "409": {
                        "$ref": "#/responses/409"
                    },
                    "410": {
                        "$ref": "#/responses/410"
                    },
                    "415": {
                        "$ref": "#/responses/415"
                    },
                    "429": {
                        "$ref": "#/responses/429"
                    },
                    "500": {
                        "$ref": "#/responses/500"
                    }
                },
                "produces": [
                    "application/json"
                ],
                "tags": [
                    "enkelvoudiginformatieobjecten"
                ],
                "security": [
                    {
                        "JWT-Claims": [
                            "audittrails.lezen"
                        ]
                    }
                ]
            },
            "parameters": [
                {
                    "name": "enkelvoudiginformatieobject_uuid",
                    "in": "path",
                    "required": true,
                    "type": "string",
                    "format": "uuid",
                    "description": "Unieke resource identifier (UUID4)"
                },
                {
                    "name": "uuid",
                    "in": "path",
                    "description": "Unieke identificatie van de audit regel.",
                    "required": true,
                    "type": "string",
                    "format": "uuid"
                }
            ]
        },
        "/enkelvoudiginformatieobjecten/{uuid}": {
            "get": {
                "operationId": "enkelvoudiginformatieobject_read",
                "summary": "Een specifiek (ENKELVOUDIG) INFORMATIEOBJECT opvragen.",
                "description": "Het object bevat metadata over het document en de downloadlink (`inhoud`)\nnaar de binary data. Dit geeft standaard de laatste versie van het\n(ENKELVOUDIG) INFORMATIEOBJECT. Specifieke versies kunnen middels\nquery-string parameters worden opgevraagd.",
                "parameters": [
                    {
                        "name": "versie",
                        "in": "query",
                        "description": "Het (automatische) versienummer van het INFORMATIEOBJECT.",
                        "type": "integer"
                    },
                    {
                        "name": "registratieOp",
                        "in": "query",
                        "description": "Een datumtijd in ISO8601 formaat. De versie van het INFORMATIEOBJECT die qua `begin_registratie` het kortst hiervoor zit wordt opgehaald.",
                        "type": "string"
                    },
                    {
                        "name": "If-None-Match",
                        "in": "header",
                        "description": "Voer een voorwaardelijk verzoek uit. Deze header moet \u00e9\u00e9n of meerdere ETag-waardes bevatten van resources die de consumer gecached heeft. Indien de waarde van de ETag van de huidige resource voorkomt in deze set, dan antwoordt de provider met een lege HTTP 304 request. Zie [MDN](https://developer.mozilla.org/en-US/docs/Web/HTTP/Headers/If-None-Match) voor meer informatie.",
                        "required": false,
                        "type": "string",
                        "examples": {
                            "oneValue": {
                                "summary": "E\u00e9n ETag-waarde",
                                "value": "\"79054025255fb1a26e4bc422aef54eb4\""
                            },
                            "multipleValues": {
                                "summary": "Meerdere ETag-waardes",
                                "value": "\"79054025255fb1a26e4bc422aef54eb4\", \"e4d909c290d0fb1ca068ffaddf22cbd0\""
                            }
                        }
                    }
                ],
                "responses": {
                    "200": {
                        "description": "OK",
                        "schema": {
                            "$ref": "#/definitions/EnkelvoudigInformatieObject"
                        },
                        "headers": {
                            "ETag": {
                                "description": "De ETag berekend op de response body JSON. Indien twee resources exact dezelfde ETag hebben, dan zijn deze resources identiek aan elkaar. Je kan de ETag gebruiken om caching te implementeren.",
                                "type": "string"
                            },
                            "API-version": {
                                "schema": {
                                    "type": "string"
                                },
                                "description": "Geeft een specifieke API-versie aan in de context van een specifieke aanroep. Voorbeeld: 1.2.1."
                            }
                        }
                    },
                    "401": {
                        "$ref": "#/responses/401"
                    },
                    "403": {
                        "$ref": "#/responses/403"
                    },
                    "404": {
                        "$ref": "#/responses/404"
                    },
                    "406": {
                        "$ref": "#/responses/406"
                    },
                    "409": {
                        "$ref": "#/responses/409"
                    },
                    "410": {
                        "$ref": "#/responses/410"
                    },
                    "415": {
                        "$ref": "#/responses/415"
                    },
                    "429": {
                        "$ref": "#/responses/429"
                    },
                    "500": {
                        "$ref": "#/responses/500"
                    }
                },
                "produces": [
                    "application/json"
                ],
                "tags": [
                    "enkelvoudiginformatieobjecten"
                ],
                "security": [
                    {
                        "JWT-Claims": [
                            "documenten.lezen"
                        ]
                    }
                ]
            },
            "head": {
                "operationId": "enkelvoudiginformatieobject_headers",
                "summary": "De headers voor een specifiek(e) ENKELVOUDIGINFORMATIEOBJECT opvragen",
                "description": "Vraag de headers op die je bij een GET request zou krijgen.",
                "parameters": [
                    {
                        "name": "If-None-Match",
                        "in": "header",
                        "description": "Voer een voorwaardelijk verzoek uit. Deze header moet \u00e9\u00e9n of meerdere ETag-waardes bevatten van resources die de consumer gecached heeft. Indien de waarde van de ETag van de huidige resource voorkomt in deze set, dan antwoordt de provider met een lege HTTP 304 request. Zie [MDN](https://developer.mozilla.org/en-US/docs/Web/HTTP/Headers/If-None-Match) voor meer informatie.",
                        "required": false,
                        "type": "string",
                        "examples": {
                            "oneValue": {
                                "summary": "E\u00e9n ETag-waarde",
                                "value": "\"79054025255fb1a26e4bc422aef54eb4\""
                            },
                            "multipleValues": {
                                "summary": "Meerdere ETag-waardes",
                                "value": "\"79054025255fb1a26e4bc422aef54eb4\", \"e4d909c290d0fb1ca068ffaddf22cbd0\""
                            }
                        }
                    }
                ],
                "responses": {
                    "200": {
                        "description": "OK",
                        "headers": {
                            "ETag": {
                                "description": "De ETag berekend op de response body JSON. Indien twee resources exact dezelfde ETag hebben, dan zijn deze resources identiek aan elkaar. Je kan de ETag gebruiken om caching te implementeren.",
                                "type": "string"
                            },
                            "API-version": {
                                "schema": {
                                    "type": "string"
                                },
                                "description": "Geeft een specifieke API-versie aan in de context van een specifieke aanroep. Voorbeeld: 1.2.1."
                            }
                        }
                    }
                },
                "produces": [
                    "application/json"
                ],
                "tags": [
                    "enkelvoudiginformatieobjecten"
                ],
                "security": [
                    {
                        "JWT-Claims": [
                            "documenten.lezen"
                        ]
                    }
                ]
            },
            "put": {
                "operationId": "enkelvoudiginformatieobject_update",
                "summary": "Werk een (ENKELVOUDIG) INFORMATIEOBJECT in zijn geheel bij.",
                "description": "Dit cre\u00ebert altijd een nieuwe versie van het (ENKELVOUDIG) INFORMATIEOBJECT.\n\n**Er wordt gevalideerd op**\n- correcte `lock` waarde\n- geldigheid `informatieobjecttype` URL - de resource moet opgevraagd kunnen\n  worden uit de catalogi API en de vorm van een INFORMATIEOBJECTTYPE hebben.\n- publicatie `informatieobjecttype` - `concept` moet `false` zijn\n- status NIET `definitief`\n\n*TODO*\n- valideer immutable attributes",
                "parameters": [
                    {
                        "name": "Content-Type",
                        "in": "header",
                        "description": "Content type van de verzoekinhoud.",
                        "required": true,
                        "type": "string",
                        "enum": [
                            "application/json"
                        ]
                    },
                    {
                        "name": "data",
                        "in": "body",
                        "required": true,
                        "schema": {
                            "$ref": "#/definitions/EnkelvoudigInformatieObjectWithLockData"
                        }
                    },
                    {
                        "name": "X-NLX-Logrecord-ID",
                        "in": "header",
                        "description": "Identifier of the request, traceable throughout the network",
                        "required": false,
                        "type": "string"
                    },
                    {
                        "name": "X-Audit-Toelichting",
                        "in": "header",
                        "description": "Toelichting waarom een bepaald verzoek wordt gedaan",
                        "required": false,
                        "type": "string"
                    }
                ],
                "responses": {
                    "200": {
                        "description": "OK",
                        "schema": {
                            "$ref": "#/definitions/EnkelvoudigInformatieObjectWithLockData"
                        },
                        "headers": {
                            "API-version": {
                                "schema": {
                                    "type": "string"
                                },
                                "description": "Geeft een specifieke API-versie aan in de context van een specifieke aanroep. Voorbeeld: 1.2.1."
                            }
                        }
                    },
                    "400": {
                        "$ref": "#/responses/400"
                    },
                    "401": {
                        "$ref": "#/responses/401"
                    },
                    "403": {
                        "$ref": "#/responses/403"
                    },
                    "404": {
                        "$ref": "#/responses/404"
                    },
                    "406": {
                        "$ref": "#/responses/406"
                    },
                    "409": {
                        "$ref": "#/responses/409"
                    },
                    "410": {
                        "$ref": "#/responses/410"
                    },
                    "413": {
                        "description": "Request entity too large",
                        "schema": {
                            "$ref": "#/definitions/Fout"
                        },
                        "headers": {
                            "API-version": {
                                "schema": {
                                    "type": "string"
                                },
                                "description": "Geeft een specifieke API-versie aan in de context van een specifieke aanroep. Voorbeeld: 1.2.1."
                            }
                        }
                    },
                    "415": {
                        "$ref": "#/responses/415"
                    },
                    "429": {
                        "$ref": "#/responses/429"
                    },
                    "500": {
                        "$ref": "#/responses/500"
                    }
                },
                "produces": [
                    "application/json"
                ],
                "tags": [
                    "enkelvoudiginformatieobjecten"
                ],
                "security": [
                    {
                        "JWT-Claims": [
                            "(documenten.bijwerken | documenten.geforceerd-bijwerken)"
                        ]
                    }
                ]
            },
            "patch": {
                "operationId": "enkelvoudiginformatieobject_partial_update",
                "summary": "Werk een (ENKELVOUDIG) INFORMATIEOBJECT deels bij.",
                "description": "Dit cre\u00ebert altijd een nieuwe versie van het (ENKELVOUDIG) INFORMATIEOBJECT.\n\n**Er wordt gevalideerd op**\n- correcte `lock` waarde\n- geldigheid `informatieobjecttype` URL - de resource moet opgevraagd kunnen\n  worden uit de catalogi API en de vorm van een INFORMATIEOBJECTTYPE hebben.\n- publicatie `informatieobjecttype` - `concept` moet `false` zijn\n- status NIET `definitief`\n\n*TODO*\n- valideer immutable attributes",
                "parameters": [
                    {
                        "name": "Content-Type",
                        "in": "header",
                        "description": "Content type van de verzoekinhoud.",
                        "required": true,
                        "type": "string",
                        "enum": [
                            "application/json"
                        ]
                    },
                    {
                        "name": "data",
                        "in": "body",
                        "required": true,
                        "schema": {
                            "$ref": "#/definitions/EnkelvoudigInformatieObjectWithLockData"
                        }
                    },
                    {
                        "name": "X-NLX-Logrecord-ID",
                        "in": "header",
                        "description": "Identifier of the request, traceable throughout the network",
                        "required": false,
                        "type": "string"
                    },
                    {
                        "name": "X-Audit-Toelichting",
                        "in": "header",
                        "description": "Toelichting waarom een bepaald verzoek wordt gedaan",
                        "required": false,
                        "type": "string"
                    }
                ],
                "responses": {
                    "200": {
                        "description": "OK",
                        "schema": {
                            "$ref": "#/definitions/EnkelvoudigInformatieObjectWithLockData"
                        },
                        "headers": {
                            "API-version": {
                                "schema": {
                                    "type": "string"
                                },
                                "description": "Geeft een specifieke API-versie aan in de context van een specifieke aanroep. Voorbeeld: 1.2.1."
                            }
                        }
                    },
                    "400": {
                        "$ref": "#/responses/400"
                    },
                    "401": {
                        "$ref": "#/responses/401"
                    },
                    "403": {
                        "$ref": "#/responses/403"
                    },
                    "404": {
                        "$ref": "#/responses/404"
                    },
                    "406": {
                        "$ref": "#/responses/406"
                    },
                    "409": {
                        "$ref": "#/responses/409"
                    },
                    "410": {
                        "$ref": "#/responses/410"
                    },
                    "413": {
                        "description": "Request entity too large",
                        "schema": {
                            "$ref": "#/definitions/Fout"
                        },
                        "headers": {
                            "API-version": {
                                "schema": {
                                    "type": "string"
                                },
                                "description": "Geeft een specifieke API-versie aan in de context van een specifieke aanroep. Voorbeeld: 1.2.1."
                            }
                        }
                    },
                    "415": {
                        "$ref": "#/responses/415"
                    },
                    "429": {
                        "$ref": "#/responses/429"
                    },
                    "500": {
                        "$ref": "#/responses/500"
                    }
                },
                "produces": [
                    "application/json"
                ],
                "tags": [
                    "enkelvoudiginformatieobjecten"
                ],
                "security": [
                    {
                        "JWT-Claims": [
                            "(documenten.bijwerken | documenten.geforceerd-bijwerken)"
                        ]
                    }
                ]
            },
            "delete": {
                "operationId": "enkelvoudiginformatieobject_delete",
                "summary": "Verwijder een (ENKELVOUDIG) INFORMATIEOBJECT.",
                "description": "Verwijder een (ENKELVOUDIG) INFORMATIEOBJECT en alle bijbehorende versies,\nsamen met alle gerelateerde resources binnen deze API. Dit is alleen mogelijk\nals er geen OBJECTINFORMATIEOBJECTen relateerd zijn aan het (ENKELVOUDIG)\nINFORMATIEOBJECT.\n\n**Gerelateerde resources**\n- GEBRUIKSRECHTen\n- audit trail regels",
                "parameters": [
                    {
                        "name": "X-NLX-Logrecord-ID",
                        "in": "header",
                        "description": "Identifier of the request, traceable throughout the network",
                        "required": false,
                        "type": "string"
                    },
                    {
                        "name": "X-Audit-Toelichting",
                        "in": "header",
                        "description": "Toelichting waarom een bepaald verzoek wordt gedaan",
                        "required": false,
                        "type": "string"
                    }
                ],
                "responses": {
                    "204": {
                        "description": "No content",
                        "headers": {
                            "API-version": {
                                "schema": {
                                    "type": "string"
                                },
                                "description": "Geeft een specifieke API-versie aan in de context van een specifieke aanroep. Voorbeeld: 1.2.1."
                            }
                        }
                    },
                    "401": {
                        "$ref": "#/responses/401"
                    },
                    "403": {
                        "$ref": "#/responses/403"
                    },
                    "404": {
                        "$ref": "#/responses/404"
                    },
                    "406": {
                        "$ref": "#/responses/406"
                    },
                    "409": {
                        "$ref": "#/responses/409"
                    },
                    "410": {
                        "$ref": "#/responses/410"
                    },
                    "415": {
                        "$ref": "#/responses/415"
                    },
                    "429": {
                        "$ref": "#/responses/429"
                    },
                    "500": {
                        "$ref": "#/responses/500"
                    }
                },
                "produces": [
                    "application/json"
                ],
                "tags": [
                    "enkelvoudiginformatieobjecten"
                ],
                "security": [
                    {
                        "JWT-Claims": [
                            "documenten.verwijderen"
                        ]
                    }
                ]
            },
            "parameters": [
                {
                    "name": "uuid",
                    "in": "path",
                    "description": "Unieke resource identifier (UUID4)",
                    "required": true,
                    "type": "string",
                    "format": "uuid"
                }
            ]
        },
        "/enkelvoudiginformatieobjecten/{uuid}/download": {
            "get": {
                "operationId": "enkelvoudiginformatieobject_download",
                "summary": "Download de binaire data van het (ENKELVOUDIG) INFORMATIEOBJECT.",
                "description": "Download de binaire data van het (ENKELVOUDIG) INFORMATIEOBJECT.",
                "parameters": [
                    {
                        "name": "versie",
                        "in": "query",
                        "description": "Het (automatische) versienummer van het INFORMATIEOBJECT.",
                        "type": "integer"
                    },
                    {
                        "name": "registratieOp",
                        "in": "query",
                        "description": "Een datumtijd in ISO8601 formaat. De versie van het INFORMATIEOBJECT die qua `begin_registratie` het kortst hiervoor zit wordt opgehaald.",
                        "type": "string"
                    }
                ],
                "responses": {
                    "200": {
                        "description": "De binaire bestandsinhoud",
                        "schema": {
                            "type": "file"
                        },
                        "headers": {
                            "API-version": {
                                "schema": {
                                    "type": "string"
                                },
                                "description": "Geeft een specifieke API-versie aan in de context van een specifieke aanroep. Voorbeeld: 1.2.1."
                            }
                        }
                    },
                    "401": {
                        "$ref": "#/responses/401"
                    },
                    "403": {
                        "$ref": "#/responses/403"
                    },
                    "404": {
                        "$ref": "#/responses/404"
                    },
                    "406": {
                        "$ref": "#/responses/406"
                    },
                    "410": {
                        "$ref": "#/responses/410"
                    },
                    "415": {
                        "$ref": "#/responses/415"
                    },
                    "429": {
                        "$ref": "#/responses/429"
                    },
                    "500": {
                        "$ref": "#/responses/500"
                    }
                },
                "produces": [
                    "application/octet-stream"
                ],
                "tags": [
                    "enkelvoudiginformatieobjecten"
                ],
                "security": [
                    {
                        "JWT-Claims": [
                            "documenten.lezen"
                        ]
                    }
                ]
            },
            "parameters": [
                {
                    "name": "uuid",
                    "in": "path",
                    "description": "Unieke resource identifier (UUID4)",
                    "required": true,
                    "type": "string",
                    "format": "uuid"
                }
            ]
        },
        "/enkelvoudiginformatieobjecten/{uuid}/lock": {
            "post": {
                "operationId": "enkelvoudiginformatieobject_lock",
                "summary": "Vergrendel een (ENKELVOUDIG) INFORMATIEOBJECT.",
                "description": "Voert een \"checkout\" uit waardoor het (ENKELVOUDIG) INFORMATIEOBJECT\nvergrendeld wordt met een `lock` waarde. Alleen met deze waarde kan het\n(ENKELVOUDIG) INFORMATIEOBJECT bijgewerkt (`PUT`, `PATCH`) en weer\nontgrendeld worden.",
                "parameters": [
                    {
                        "name": "Content-Type",
                        "in": "header",
                        "description": "Content type van de verzoekinhoud.",
                        "required": true,
                        "type": "string",
                        "enum": [
                            "application/json"
                        ]
                    },
                    {
                        "name": "data",
                        "in": "body",
                        "required": true,
                        "schema": {
                            "$ref": "#/definitions/LockEnkelvoudigInformatieObject"
                        }
                    }
                ],
                "responses": {
                    "200": {
                        "description": "",
                        "schema": {
                            "$ref": "#/definitions/LockEnkelvoudigInformatieObject"
                        },
                        "headers": {
                            "API-version": {
                                "schema": {
                                    "type": "string"
                                },
                                "description": "Geeft een specifieke API-versie aan in de context van een specifieke aanroep. Voorbeeld: 1.2.1."
                            }
                        }
                    },
                    "400": {
                        "$ref": "#/responses/400"
                    },
                    "401": {
                        "$ref": "#/responses/401"
                    },
                    "403": {
                        "$ref": "#/responses/403"
                    },
                    "404": {
                        "$ref": "#/responses/404"
                    },
                    "406": {
                        "$ref": "#/responses/406"
                    },
                    "410": {
                        "$ref": "#/responses/410"
                    },
                    "415": {
                        "$ref": "#/responses/415"
                    },
                    "429": {
                        "$ref": "#/responses/429"
                    },
                    "500": {
                        "$ref": "#/responses/500"
                    }
                },
                "produces": [
                    "application/json"
                ],
                "tags": [
                    "enkelvoudiginformatieobjecten"
                ],
                "security": [
                    {
                        "JWT-Claims": [
                            "documenten.lock"
                        ]
                    }
                ]
            },
            "parameters": [
                {
                    "name": "uuid",
                    "in": "path",
                    "description": "Unieke resource identifier (UUID4)",
                    "required": true,
                    "type": "string",
                    "format": "uuid"
                }
            ]
        },
        "/enkelvoudiginformatieobjecten/{uuid}/unlock": {
            "post": {
                "operationId": "enkelvoudiginformatieobject_unlock",
                "summary": "Ontgrendel een (ENKELVOUDIG) INFORMATIEOBJECT.",
                "description": "Heft de \"checkout\" op waardoor het (ENKELVOUDIG) INFORMATIEOBJECT\nontgrendeld wordt.",
                "parameters": [
                    {
                        "name": "Content-Type",
                        "in": "header",
                        "description": "Content type van de verzoekinhoud.",
                        "required": true,
                        "type": "string",
                        "enum": [
                            "application/json"
                        ]
                    },
                    {
                        "name": "data",
                        "in": "body",
                        "required": true,
                        "schema": {
                            "$ref": "#/definitions/UnlockEnkelvoudigInformatieObject"
                        }
                    }
                ],
                "responses": {
                    "204": {
                        "description": "No content",
                        "headers": {
                            "API-version": {
                                "schema": {
                                    "type": "string"
                                },
                                "description": "Geeft een specifieke API-versie aan in de context van een specifieke aanroep. Voorbeeld: 1.2.1."
                            }
                        }
                    },
                    "400": {
                        "$ref": "#/responses/400"
                    },
                    "401": {
                        "$ref": "#/responses/401"
                    },
                    "403": {
                        "$ref": "#/responses/403"
                    },
                    "404": {
                        "$ref": "#/responses/404"
                    },
                    "406": {
                        "$ref": "#/responses/406"
                    },
                    "410": {
                        "$ref": "#/responses/410"
                    },
                    "415": {
                        "$ref": "#/responses/415"
                    },
                    "429": {
                        "$ref": "#/responses/429"
                    },
                    "500": {
                        "$ref": "#/responses/500"
                    }
                },
                "produces": [
                    "application/json"
                ],
                "tags": [
                    "enkelvoudiginformatieobjecten"
                ],
                "security": [
                    {
                        "JWT-Claims": [
                            "(documenten.lock | documenten.geforceerd-unlock)"
                        ]
                    }
                ]
            },
            "parameters": [
                {
                    "name": "uuid",
                    "in": "path",
                    "description": "Unieke resource identifier (UUID4)",
                    "required": true,
                    "type": "string",
                    "format": "uuid"
                }
            ]
        },
        "/gebruiksrechten": {
            "get": {
                "operationId": "gebruiksrechten_list",
                "summary": "Alle GEBRUIKSRECHTen opvragen.",
                "description": "Deze lijst kan gefilterd wordt met query-string parameters.",
                "parameters": [
                    {
                        "name": "informatieobject",
                        "in": "query",
                        "description": "URL-referentie naar het INFORMATIEOBJECT.",
                        "required": false,
                        "type": "string",
                        "format": "uri"
                    },
                    {
                        "name": "startdatum__lt",
                        "in": "query",
                        "description": "Begindatum van de periode waarin de gebruiksrechtvoorwaarden van toepassing zijn. Doorgaans is de datum van creatie van het informatieobject de startdatum.",
                        "required": false,
                        "type": "string"
                    },
                    {
                        "name": "startdatum__lte",
                        "in": "query",
                        "description": "Begindatum van de periode waarin de gebruiksrechtvoorwaarden van toepassing zijn. Doorgaans is de datum van creatie van het informatieobject de startdatum.",
                        "required": false,
                        "type": "string"
                    },
                    {
                        "name": "startdatum__gt",
                        "in": "query",
                        "description": "Begindatum van de periode waarin de gebruiksrechtvoorwaarden van toepassing zijn. Doorgaans is de datum van creatie van het informatieobject de startdatum.",
                        "required": false,
                        "type": "string"
                    },
                    {
                        "name": "startdatum__gte",
                        "in": "query",
                        "description": "Begindatum van de periode waarin de gebruiksrechtvoorwaarden van toepassing zijn. Doorgaans is de datum van creatie van het informatieobject de startdatum.",
                        "required": false,
                        "type": "string"
                    },
                    {
                        "name": "einddatum__lt",
                        "in": "query",
                        "description": "Einddatum van de periode waarin de gebruiksrechtvoorwaarden van toepassing zijn.",
                        "required": false,
                        "type": "string"
                    },
                    {
                        "name": "einddatum__lte",
                        "in": "query",
                        "description": "Einddatum van de periode waarin de gebruiksrechtvoorwaarden van toepassing zijn.",
                        "required": false,
                        "type": "string"
                    },
                    {
                        "name": "einddatum__gt",
                        "in": "query",
                        "description": "Einddatum van de periode waarin de gebruiksrechtvoorwaarden van toepassing zijn.",
                        "required": false,
                        "type": "string"
                    },
                    {
                        "name": "einddatum__gte",
                        "in": "query",
                        "description": "Einddatum van de periode waarin de gebruiksrechtvoorwaarden van toepassing zijn.",
                        "required": false,
                        "type": "string"
                    }
                ],
                "responses": {
                    "200": {
                        "description": "OK",
                        "schema": {
                            "type": "array",
                            "items": {
                                "$ref": "#/definitions/Gebruiksrechten"
                            }
                        },
                        "headers": {
                            "API-version": {
                                "schema": {
                                    "type": "string"
                                },
                                "description": "Geeft een specifieke API-versie aan in de context van een specifieke aanroep. Voorbeeld: 1.2.1."
                            }
                        }
                    },
                    "400": {
                        "$ref": "#/responses/400"
                    },
                    "401": {
                        "$ref": "#/responses/401"
                    },
                    "403": {
                        "$ref": "#/responses/403"
                    },
                    "406": {
                        "$ref": "#/responses/406"
                    },
                    "409": {
                        "$ref": "#/responses/409"
                    },
                    "410": {
                        "$ref": "#/responses/410"
                    },
                    "415": {
                        "$ref": "#/responses/415"
                    },
                    "429": {
                        "$ref": "#/responses/429"
                    },
                    "500": {
                        "$ref": "#/responses/500"
                    }
                },
                "produces": [
                    "application/json"
                ],
                "tags": [
                    "gebruiksrechten"
                ],
                "security": [
                    {
                        "JWT-Claims": [
                            "documenten.lezen"
                        ]
                    }
                ]
            },
            "post": {
                "operationId": "gebruiksrechten_create",
                "summary": "Maak een GEBRUIKSRECHT aan.",
                "description": "Voeg GEBRUIKSRECHTen toe voor een INFORMATIEOBJECT.\n\n**Opmerkingen**\n- Het toevoegen van gebruiksrechten zorgt ervoor dat de\n  `indicatieGebruiksrecht` op het informatieobject op `true` gezet wordt.",
                "parameters": [
                    {
                        "name": "Content-Type",
                        "in": "header",
                        "description": "Content type van de verzoekinhoud.",
                        "required": true,
                        "type": "string",
                        "enum": [
                            "application/json"
                        ]
                    },
                    {
                        "name": "data",
                        "in": "body",
                        "required": true,
                        "schema": {
                            "$ref": "#/definitions/Gebruiksrechten"
                        }
                    },
                    {
                        "name": "X-NLX-Logrecord-ID",
                        "in": "header",
                        "description": "Identifier of the request, traceable throughout the network",
                        "required": false,
                        "type": "string"
                    },
                    {
                        "name": "X-Audit-Toelichting",
                        "in": "header",
                        "description": "Toelichting waarom een bepaald verzoek wordt gedaan",
                        "required": false,
                        "type": "string"
                    }
                ],
                "responses": {
                    "201": {
                        "description": "Created",
                        "schema": {
                            "$ref": "#/definitions/Gebruiksrechten"
                        },
                        "headers": {
                            "API-version": {
                                "schema": {
                                    "type": "string"
                                },
                                "description": "Geeft een specifieke API-versie aan in de context van een specifieke aanroep. Voorbeeld: 1.2.1."
                            },
                            "Location": {
                                "schema": {
                                    "type": "string",
                                    "format": "uri"
                                },
                                "description": "URL waar de resource leeft."
                            }
                        }
                    },
                    "400": {
                        "$ref": "#/responses/400"
                    },
                    "401": {
                        "$ref": "#/responses/401"
                    },
                    "403": {
                        "$ref": "#/responses/403"
                    },
                    "406": {
                        "$ref": "#/responses/406"
                    },
                    "409": {
                        "$ref": "#/responses/409"
                    },
                    "410": {
                        "$ref": "#/responses/410"
                    },
                    "415": {
                        "$ref": "#/responses/415"
                    },
                    "429": {
                        "$ref": "#/responses/429"
                    },
                    "500": {
                        "$ref": "#/responses/500"
                    }
                },
                "produces": [
                    "application/json"
                ],
                "tags": [
                    "gebruiksrechten"
                ],
                "security": [
                    {
                        "JWT-Claims": [
                            "documenten.aanmaken"
                        ]
                    }
                ]
            },
            "parameters": []
        },
        "/gebruiksrechten/{uuid}": {
            "get": {
                "operationId": "gebruiksrechten_read",
                "summary": "Een specifieke GEBRUIKSRECHT opvragen.",
                "description": "Een specifieke GEBRUIKSRECHT opvragen.",
                "parameters": [
                    {
                        "name": "If-None-Match",
                        "in": "header",
                        "description": "Voer een voorwaardelijk verzoek uit. Deze header moet \u00e9\u00e9n of meerdere ETag-waardes bevatten van resources die de consumer gecached heeft. Indien de waarde van de ETag van de huidige resource voorkomt in deze set, dan antwoordt de provider met een lege HTTP 304 request. Zie [MDN](https://developer.mozilla.org/en-US/docs/Web/HTTP/Headers/If-None-Match) voor meer informatie.",
                        "required": false,
                        "type": "string",
                        "examples": {
                            "oneValue": {
                                "summary": "E\u00e9n ETag-waarde",
                                "value": "\"79054025255fb1a26e4bc422aef54eb4\""
                            },
                            "multipleValues": {
                                "summary": "Meerdere ETag-waardes",
                                "value": "\"79054025255fb1a26e4bc422aef54eb4\", \"e4d909c290d0fb1ca068ffaddf22cbd0\""
                            }
                        }
                    }
                ],
                "responses": {
                    "200": {
                        "description": "OK",
                        "schema": {
                            "$ref": "#/definitions/Gebruiksrechten"
                        },
                        "headers": {
                            "ETag": {
                                "description": "De ETag berekend op de response body JSON. Indien twee resources exact dezelfde ETag hebben, dan zijn deze resources identiek aan elkaar. Je kan de ETag gebruiken om caching te implementeren.",
                                "type": "string"
                            },
                            "API-version": {
                                "schema": {
                                    "type": "string"
                                },
                                "description": "Geeft een specifieke API-versie aan in de context van een specifieke aanroep. Voorbeeld: 1.2.1."
                            }
                        }
                    },
                    "401": {
                        "$ref": "#/responses/401"
                    },
                    "403": {
                        "$ref": "#/responses/403"
                    },
                    "404": {
                        "$ref": "#/responses/404"
                    },
                    "406": {
                        "$ref": "#/responses/406"
                    },
                    "409": {
                        "$ref": "#/responses/409"
                    },
                    "410": {
                        "$ref": "#/responses/410"
                    },
                    "415": {
                        "$ref": "#/responses/415"
                    },
                    "429": {
                        "$ref": "#/responses/429"
                    },
                    "500": {
                        "$ref": "#/responses/500"
                    }
                },
                "produces": [
                    "application/json"
                ],
                "tags": [
                    "gebruiksrechten"
                ],
                "security": [
                    {
                        "JWT-Claims": [
                            "documenten.lezen"
                        ]
                    }
                ]
            },
            "head": {
                "operationId": "gebruiksrechten_headers",
                "summary": "De headers voor een specifiek(e) GEBRUIKSRECHTEN opvragen",
                "description": "Vraag de headers op die je bij een GET request zou krijgen.",
                "parameters": [
                    {
                        "name": "If-None-Match",
                        "in": "header",
                        "description": "Voer een voorwaardelijk verzoek uit. Deze header moet \u00e9\u00e9n of meerdere ETag-waardes bevatten van resources die de consumer gecached heeft. Indien de waarde van de ETag van de huidige resource voorkomt in deze set, dan antwoordt de provider met een lege HTTP 304 request. Zie [MDN](https://developer.mozilla.org/en-US/docs/Web/HTTP/Headers/If-None-Match) voor meer informatie.",
                        "required": false,
                        "type": "string",
                        "examples": {
                            "oneValue": {
                                "summary": "E\u00e9n ETag-waarde",
                                "value": "\"79054025255fb1a26e4bc422aef54eb4\""
                            },
                            "multipleValues": {
                                "summary": "Meerdere ETag-waardes",
                                "value": "\"79054025255fb1a26e4bc422aef54eb4\", \"e4d909c290d0fb1ca068ffaddf22cbd0\""
                            }
                        }
                    }
                ],
                "responses": {
                    "200": {
                        "description": "OK",
                        "headers": {
                            "ETag": {
                                "description": "De ETag berekend op de response body JSON. Indien twee resources exact dezelfde ETag hebben, dan zijn deze resources identiek aan elkaar. Je kan de ETag gebruiken om caching te implementeren.",
                                "type": "string"
                            },
                            "API-version": {
                                "schema": {
                                    "type": "string"
                                },
                                "description": "Geeft een specifieke API-versie aan in de context van een specifieke aanroep. Voorbeeld: 1.2.1."
                            }
                        }
                    }
                },
                "produces": [
                    "application/json"
                ],
                "tags": [
                    "gebruiksrechten"
                ],
                "security": [
                    {
                        "JWT-Claims": [
                            "documenten.lezen"
                        ]
                    }
                ]
            },
            "put": {
                "operationId": "gebruiksrechten_update",
                "summary": "Werk een GEBRUIKSRECHT in zijn geheel bij.",
                "description": "Werk een GEBRUIKSRECHT in zijn geheel bij.",
                "parameters": [
                    {
                        "name": "Content-Type",
                        "in": "header",
                        "description": "Content type van de verzoekinhoud.",
                        "required": true,
                        "type": "string",
                        "enum": [
                            "application/json"
                        ]
                    },
                    {
                        "name": "data",
                        "in": "body",
                        "required": true,
                        "schema": {
                            "$ref": "#/definitions/Gebruiksrechten"
                        }
                    },
                    {
                        "name": "X-NLX-Logrecord-ID",
                        "in": "header",
                        "description": "Identifier of the request, traceable throughout the network",
                        "required": false,
                        "type": "string"
                    },
                    {
                        "name": "X-Audit-Toelichting",
                        "in": "header",
                        "description": "Toelichting waarom een bepaald verzoek wordt gedaan",
                        "required": false,
                        "type": "string"
                    }
                ],
                "responses": {
                    "200": {
                        "description": "OK",
                        "schema": {
                            "$ref": "#/definitions/Gebruiksrechten"
                        },
                        "headers": {
                            "API-version": {
                                "schema": {
                                    "type": "string"
                                },
                                "description": "Geeft een specifieke API-versie aan in de context van een specifieke aanroep. Voorbeeld: 1.2.1."
                            }
                        }
                    },
                    "400": {
                        "$ref": "#/responses/400"
                    },
                    "401": {
                        "$ref": "#/responses/401"
                    },
                    "403": {
                        "$ref": "#/responses/403"
                    },
                    "404": {
                        "$ref": "#/responses/404"
                    },
                    "406": {
                        "$ref": "#/responses/406"
                    },
                    "409": {
                        "$ref": "#/responses/409"
                    },
                    "410": {
                        "$ref": "#/responses/410"
                    },
                    "415": {
                        "$ref": "#/responses/415"
                    },
                    "429": {
                        "$ref": "#/responses/429"
                    },
                    "500": {
                        "$ref": "#/responses/500"
                    }
                },
                "produces": [
                    "application/json"
                ],
                "tags": [
                    "gebruiksrechten"
                ],
                "security": [
                    {
                        "JWT-Claims": [
                            "documenten.bijwerken"
                        ]
                    }
                ]
            },
            "patch": {
                "operationId": "gebruiksrechten_partial_update",
                "summary": "Werk een GEBRUIKSRECHT relatie deels bij.",
                "description": "Werk een GEBRUIKSRECHT relatie deels bij.",
                "parameters": [
                    {
                        "name": "Content-Type",
                        "in": "header",
                        "description": "Content type van de verzoekinhoud.",
                        "required": true,
                        "type": "string",
                        "enum": [
                            "application/json"
                        ]
                    },
                    {
                        "name": "data",
                        "in": "body",
                        "required": true,
                        "schema": {
                            "$ref": "#/definitions/Gebruiksrechten"
                        }
                    },
                    {
                        "name": "X-NLX-Logrecord-ID",
                        "in": "header",
                        "description": "Identifier of the request, traceable throughout the network",
                        "required": false,
                        "type": "string"
                    },
                    {
                        "name": "X-Audit-Toelichting",
                        "in": "header",
                        "description": "Toelichting waarom een bepaald verzoek wordt gedaan",
                        "required": false,
                        "type": "string"
                    }
                ],
                "responses": {
                    "200": {
                        "description": "OK",
                        "schema": {
                            "$ref": "#/definitions/Gebruiksrechten"
                        },
                        "headers": {
                            "API-version": {
                                "schema": {
                                    "type": "string"
                                },
                                "description": "Geeft een specifieke API-versie aan in de context van een specifieke aanroep. Voorbeeld: 1.2.1."
                            }
                        }
                    },
                    "400": {
                        "$ref": "#/responses/400"
                    },
                    "401": {
                        "$ref": "#/responses/401"
                    },
                    "403": {
                        "$ref": "#/responses/403"
                    },
                    "404": {
                        "$ref": "#/responses/404"
                    },
                    "406": {
                        "$ref": "#/responses/406"
                    },
                    "409": {
                        "$ref": "#/responses/409"
                    },
                    "410": {
                        "$ref": "#/responses/410"
                    },
                    "415": {
                        "$ref": "#/responses/415"
                    },
                    "429": {
                        "$ref": "#/responses/429"
                    },
                    "500": {
                        "$ref": "#/responses/500"
                    }
                },
                "produces": [
                    "application/json"
                ],
                "tags": [
                    "gebruiksrechten"
                ],
                "security": [
                    {
                        "JWT-Claims": [
                            "documenten.bijwerken"
                        ]
                    }
                ]
            },
            "delete": {
                "operationId": "gebruiksrechten_delete",
                "summary": "Verwijder een GEBRUIKSRECHT.",
                "description": "**Opmerkingen**\n- Indien het laatste GEBRUIKSRECHT van een INFORMATIEOBJECT verwijderd\n  wordt, dan wordt de `indicatieGebruiksrecht` van het INFORMATIEOBJECT op\n  `null` gezet.",
                "parameters": [
                    {
                        "name": "X-NLX-Logrecord-ID",
                        "in": "header",
                        "description": "Identifier of the request, traceable throughout the network",
                        "required": false,
                        "type": "string"
                    },
                    {
                        "name": "X-Audit-Toelichting",
                        "in": "header",
                        "description": "Toelichting waarom een bepaald verzoek wordt gedaan",
                        "required": false,
                        "type": "string"
                    }
                ],
                "responses": {
                    "204": {
                        "description": "No content",
                        "headers": {
                            "API-version": {
                                "schema": {
                                    "type": "string"
                                },
                                "description": "Geeft een specifieke API-versie aan in de context van een specifieke aanroep. Voorbeeld: 1.2.1."
                            }
                        }
                    },
                    "401": {
                        "$ref": "#/responses/401"
                    },
                    "403": {
                        "$ref": "#/responses/403"
                    },
                    "404": {
                        "$ref": "#/responses/404"
                    },
                    "406": {
                        "$ref": "#/responses/406"
                    },
                    "409": {
                        "$ref": "#/responses/409"
                    },
                    "410": {
                        "$ref": "#/responses/410"
                    },
                    "415": {
                        "$ref": "#/responses/415"
                    },
                    "429": {
                        "$ref": "#/responses/429"
                    },
                    "500": {
                        "$ref": "#/responses/500"
                    }
                },
                "produces": [
                    "application/json"
                ],
                "tags": [
                    "gebruiksrechten"
                ],
                "security": [
                    {
                        "JWT-Claims": [
                            "documenten.verwijderen"
                        ]
                    }
                ]
            },
            "parameters": [
                {
                    "name": "uuid",
                    "in": "path",
                    "description": "Unieke resource identifier (UUID4)",
                    "required": true,
                    "type": "string",
                    "format": "uuid"
                }
            ]
        },
        "/objectinformatieobjecten": {
            "get": {
                "operationId": "objectinformatieobject_list",
                "summary": "Alle OBJECT-INFORMATIEOBJECT relaties opvragen.",
                "description": "Deze lijst kan gefilterd wordt met query-string parameters.",
                "parameters": [
                    {
                        "name": "object",
                        "in": "query",
                        "description": "URL-referentie naar het gerelateerde OBJECT (in deze of een andere API).",
                        "required": false,
                        "type": "string",
                        "format": "uri"
                    },
                    {
                        "name": "informatieobject",
                        "in": "query",
                        "description": "URL-referentie naar het INFORMATIEOBJECT.",
                        "required": false,
                        "type": "string",
                        "format": "uri"
                    }
                ],
                "responses": {
                    "200": {
                        "description": "OK",
                        "schema": {
                            "type": "array",
                            "items": {
                                "$ref": "#/definitions/ObjectInformatieObject"
                            }
                        },
                        "headers": {
                            "API-version": {
                                "schema": {
                                    "type": "string"
                                },
                                "description": "Geeft een specifieke API-versie aan in de context van een specifieke aanroep. Voorbeeld: 1.2.1."
                            }
                        }
                    },
                    "400": {
                        "$ref": "#/responses/400"
                    },
                    "401": {
                        "$ref": "#/responses/401"
                    },
                    "403": {
                        "$ref": "#/responses/403"
                    },
                    "406": {
                        "$ref": "#/responses/406"
                    },
                    "409": {
                        "$ref": "#/responses/409"
                    },
                    "410": {
                        "$ref": "#/responses/410"
                    },
                    "415": {
                        "$ref": "#/responses/415"
                    },
                    "429": {
                        "$ref": "#/responses/429"
                    },
                    "500": {
                        "$ref": "#/responses/500"
                    }
                },
                "produces": [
                    "application/json"
                ],
                "tags": [
                    "objectinformatieobjecten"
                ],
                "security": [
                    {
                        "JWT-Claims": [
                            "documenten.lezen"
                        ]
                    }
                ]
            },
            "post": {
                "operationId": "objectinformatieobject_create",
                "summary": "Maak een OBJECT-INFORMATIEOBJECT relatie aan.",
                "description": "**LET OP: Dit endpoint hoor je als consumer niet zelf aan te spreken.**\n\nAndere API's, zoals de Zaken API en de Besluiten API, gebruiken dit\nendpoint bij het synchroniseren van relaties.\n\n**Er wordt gevalideerd op**\n- geldigheid `informatieobject` URL\n- de combinatie `informatieobject` en `object` moet uniek zijn\n- bestaan van `object` URL",
                "parameters": [
                    {
                        "name": "Content-Type",
                        "in": "header",
                        "description": "Content type van de verzoekinhoud.",
                        "required": true,
                        "type": "string",
                        "enum": [
                            "application/json"
                        ]
                    },
                    {
                        "name": "data",
                        "in": "body",
                        "required": true,
                        "schema": {
                            "$ref": "#/definitions/ObjectInformatieObject"
                        }
                    }
                ],
                "responses": {
                    "201": {
                        "description": "Created",
                        "schema": {
                            "$ref": "#/definitions/ObjectInformatieObject"
                        },
                        "headers": {
                            "API-version": {
                                "schema": {
                                    "type": "string"
                                },
                                "description": "Geeft een specifieke API-versie aan in de context van een specifieke aanroep. Voorbeeld: 1.2.1."
                            },
                            "Location": {
                                "schema": {
                                    "type": "string",
                                    "format": "uri"
                                },
                                "description": "URL waar de resource leeft."
                            }
                        }
                    },
                    "400": {
                        "$ref": "#/responses/400"
                    },
                    "401": {
                        "$ref": "#/responses/401"
                    },
                    "403": {
                        "$ref": "#/responses/403"
                    },
                    "406": {
                        "$ref": "#/responses/406"
                    },
                    "409": {
                        "$ref": "#/responses/409"
                    },
                    "410": {
                        "$ref": "#/responses/410"
                    },
                    "415": {
                        "$ref": "#/responses/415"
                    },
                    "429": {
                        "$ref": "#/responses/429"
                    },
                    "500": {
                        "$ref": "#/responses/500"
                    }
                },
                "produces": [
                    "application/json"
                ],
                "tags": [
                    "objectinformatieobjecten"
                ],
                "security": [
                    {
                        "JWT-Claims": [
                            "documenten.aanmaken"
                        ]
                    }
                ]
            },
            "parameters": []
        },
        "/objectinformatieobjecten/{uuid}": {
            "get": {
                "operationId": "objectinformatieobject_read",
                "summary": "Een specifieke OBJECT-INFORMATIEOBJECT relatie opvragen.",
                "description": "Een specifieke OBJECT-INFORMATIEOBJECT relatie opvragen.",
                "parameters": [
                    {
                        "name": "If-None-Match",
                        "in": "header",
                        "description": "Voer een voorwaardelijk verzoek uit. Deze header moet \u00e9\u00e9n of meerdere ETag-waardes bevatten van resources die de consumer gecached heeft. Indien de waarde van de ETag van de huidige resource voorkomt in deze set, dan antwoordt de provider met een lege HTTP 304 request. Zie [MDN](https://developer.mozilla.org/en-US/docs/Web/HTTP/Headers/If-None-Match) voor meer informatie.",
                        "required": false,
                        "type": "string",
                        "examples": {
                            "oneValue": {
                                "summary": "E\u00e9n ETag-waarde",
                                "value": "\"79054025255fb1a26e4bc422aef54eb4\""
                            },
                            "multipleValues": {
                                "summary": "Meerdere ETag-waardes",
                                "value": "\"79054025255fb1a26e4bc422aef54eb4\", \"e4d909c290d0fb1ca068ffaddf22cbd0\""
                            }
                        }
                    }
                ],
                "responses": {
                    "200": {
                        "description": "OK",
                        "schema": {
                            "$ref": "#/definitions/ObjectInformatieObject"
                        },
                        "headers": {
                            "ETag": {
                                "description": "De ETag berekend op de response body JSON. Indien twee resources exact dezelfde ETag hebben, dan zijn deze resources identiek aan elkaar. Je kan de ETag gebruiken om caching te implementeren.",
                                "type": "string"
                            },
                            "API-version": {
                                "schema": {
                                    "type": "string"
                                },
                                "description": "Geeft een specifieke API-versie aan in de context van een specifieke aanroep. Voorbeeld: 1.2.1."
                            }
                        }
                    },
                    "401": {
                        "$ref": "#/responses/401"
                    },
                    "403": {
                        "$ref": "#/responses/403"
                    },
                    "404": {
                        "$ref": "#/responses/404"
                    },
                    "406": {
                        "$ref": "#/responses/406"
                    },
                    "409": {
                        "$ref": "#/responses/409"
                    },
                    "410": {
                        "$ref": "#/responses/410"
                    },
                    "415": {
                        "$ref": "#/responses/415"
                    },
                    "429": {
                        "$ref": "#/responses/429"
                    },
                    "500": {
                        "$ref": "#/responses/500"
                    }
                },
                "produces": [
                    "application/json"
                ],
                "tags": [
                    "objectinformatieobjecten"
                ],
                "security": [
                    {
                        "JWT-Claims": [
                            "documenten.lezen"
                        ]
                    }
                ]
            },
            "head": {
                "operationId": "objectinformatieobject_headers",
                "summary": "De headers voor een specifiek(e) OBJECTINFORMATIEOBJECT opvragen",
                "description": "Vraag de headers op die je bij een GET request zou krijgen.",
                "parameters": [
                    {
                        "name": "If-None-Match",
                        "in": "header",
                        "description": "Voer een voorwaardelijk verzoek uit. Deze header moet \u00e9\u00e9n of meerdere ETag-waardes bevatten van resources die de consumer gecached heeft. Indien de waarde van de ETag van de huidige resource voorkomt in deze set, dan antwoordt de provider met een lege HTTP 304 request. Zie [MDN](https://developer.mozilla.org/en-US/docs/Web/HTTP/Headers/If-None-Match) voor meer informatie.",
                        "required": false,
                        "type": "string",
                        "examples": {
                            "oneValue": {
                                "summary": "E\u00e9n ETag-waarde",
                                "value": "\"79054025255fb1a26e4bc422aef54eb4\""
                            },
                            "multipleValues": {
                                "summary": "Meerdere ETag-waardes",
                                "value": "\"79054025255fb1a26e4bc422aef54eb4\", \"e4d909c290d0fb1ca068ffaddf22cbd0\""
                            }
                        }
                    }
                ],
                "responses": {
                    "200": {
                        "description": "OK",
                        "headers": {
                            "ETag": {
                                "description": "De ETag berekend op de response body JSON. Indien twee resources exact dezelfde ETag hebben, dan zijn deze resources identiek aan elkaar. Je kan de ETag gebruiken om caching te implementeren.",
                                "type": "string"
                            },
                            "API-version": {
                                "schema": {
                                    "type": "string"
                                },
                                "description": "Geeft een specifieke API-versie aan in de context van een specifieke aanroep. Voorbeeld: 1.2.1."
                            }
                        }
                    }
                },
                "produces": [
                    "application/json"
                ],
                "tags": [
                    "objectinformatieobjecten"
                ],
                "security": [
                    {
                        "JWT-Claims": [
                            "documenten.lezen"
                        ]
                    }
                ]
            },
            "put": {
                "operationId": "objectinformatieobject_update",
                "summary": "Opvragen en verwijderen van OBJECT-INFORMATIEOBJECT relaties.",
                "description": "Het betreft een relatie tussen een willekeurig OBJECT, bijvoorbeeld een\nZAAK in de Zaken API, en een INFORMATIEOBJECT.",
                "parameters": [
                    {
                        "name": "Content-Type",
                        "in": "header",
                        "description": "Content type van de verzoekinhoud.",
                        "required": true,
                        "type": "string",
                        "enum": [
                            "application/json"
                        ]
                    },
                    {
                        "name": "data",
                        "in": "body",
                        "required": true,
                        "schema": {
                            "$ref": "#/definitions/ObjectInformatieObject"
                        }
                    }
                ],
                "responses": {
                    "200": {
                        "description": "OK",
                        "schema": {
                            "$ref": "#/definitions/ObjectInformatieObject"
                        },
                        "headers": {
                            "API-version": {
                                "schema": {
                                    "type": "string"
                                },
                                "description": "Geeft een specifieke API-versie aan in de context van een specifieke aanroep. Voorbeeld: 1.2.1."
                            }
                        }
                    },
                    "400": {
                        "$ref": "#/responses/400"
                    },
                    "401": {
                        "$ref": "#/responses/401"
                    },
                    "403": {
                        "$ref": "#/responses/403"
                    },
                    "404": {
                        "$ref": "#/responses/404"
                    },
                    "406": {
                        "$ref": "#/responses/406"
                    },
                    "409": {
                        "$ref": "#/responses/409"
                    },
                    "410": {
                        "$ref": "#/responses/410"
                    },
                    "415": {
                        "$ref": "#/responses/415"
                    },
                    "429": {
                        "$ref": "#/responses/429"
                    },
                    "500": {
                        "$ref": "#/responses/500"
                    }
                },
                "produces": [
                    "application/json"
                ],
                "tags": [
                    "objectinformatieobjecten"
                ],
                "security": [
                    {
                        "JWT-Claims": [
                            "documenten.bijwerken"
                        ]
                    }
                ]
            },
            "patch": {
                "operationId": "objectinformatieobject_partial_update",
                "summary": "Opvragen en verwijderen van OBJECT-INFORMATIEOBJECT relaties.",
                "description": "Het betreft een relatie tussen een willekeurig OBJECT, bijvoorbeeld een\nZAAK in de Zaken API, en een INFORMATIEOBJECT.",
                "parameters": [
                    {
                        "name": "Content-Type",
                        "in": "header",
                        "description": "Content type van de verzoekinhoud.",
                        "required": true,
                        "type": "string",
                        "enum": [
                            "application/json"
                        ]
                    },
                    {
                        "name": "data",
                        "in": "body",
                        "required": true,
                        "schema": {
                            "$ref": "#/definitions/ObjectInformatieObject"
                        }
                    }
                ],
                "responses": {
                    "200": {
                        "description": "OK",
                        "schema": {
                            "$ref": "#/definitions/ObjectInformatieObject"
                        },
                        "headers": {
                            "API-version": {
                                "schema": {
                                    "type": "string"
                                },
                                "description": "Geeft een specifieke API-versie aan in de context van een specifieke aanroep. Voorbeeld: 1.2.1."
                            }
                        }
                    },
                    "400": {
                        "$ref": "#/responses/400"
                    },
                    "401": {
                        "$ref": "#/responses/401"
                    },
                    "403": {
                        "$ref": "#/responses/403"
                    },
                    "404": {
                        "$ref": "#/responses/404"
                    },
                    "406": {
                        "$ref": "#/responses/406"
                    },
                    "409": {
                        "$ref": "#/responses/409"
                    },
                    "410": {
                        "$ref": "#/responses/410"
                    },
                    "415": {
                        "$ref": "#/responses/415"
                    },
                    "429": {
                        "$ref": "#/responses/429"
                    },
                    "500": {
                        "$ref": "#/responses/500"
                    }
                },
                "produces": [
                    "application/json"
                ],
                "tags": [
                    "objectinformatieobjecten"
                ],
                "security": [
                    {
                        "JWT-Claims": [
                            "documenten.bijwerken"
                        ]
                    }
                ]
            },
            "delete": {
                "operationId": "objectinformatieobject_delete",
                "summary": "Verwijder een OBJECT-INFORMATIEOBJECT relatie.",
                "description": "**LET OP: Dit endpoint hoor je als consumer niet zelf aan te spreken.**\n\nAndere API's, zoals de Zaken API en de Besluiten API, gebruiken dit\nendpoint bij het synchroniseren van relaties.",
                "parameters": [],
                "responses": {
                    "204": {
                        "description": "No content",
                        "headers": {
                            "API-version": {
                                "schema": {
                                    "type": "string"
                                },
                                "description": "Geeft een specifieke API-versie aan in de context van een specifieke aanroep. Voorbeeld: 1.2.1."
                            }
                        }
                    },
                    "401": {
                        "$ref": "#/responses/401"
                    },
                    "403": {
                        "$ref": "#/responses/403"
                    },
                    "404": {
                        "$ref": "#/responses/404"
                    },
                    "406": {
                        "$ref": "#/responses/406"
                    },
                    "409": {
                        "$ref": "#/responses/409"
                    },
                    "410": {
                        "$ref": "#/responses/410"
                    },
                    "415": {
                        "$ref": "#/responses/415"
                    },
                    "429": {
                        "$ref": "#/responses/429"
                    },
                    "500": {
                        "$ref": "#/responses/500"
                    }
                },
                "produces": [
                    "application/json"
                ],
                "tags": [
                    "objectinformatieobjecten"
                ],
                "security": [
                    {
                        "JWT-Claims": [
                            "documenten.verwijderen"
                        ]
                    }
                ]
            },
            "parameters": [
                {
                    "name": "uuid",
                    "in": "path",
                    "description": "Unieke resource identifier (UUID4)",
                    "required": true,
                    "type": "string",
                    "format": "uuid"
                }
            ]
        }
    },
    "definitions": {
        "BestandsDeel": {
            "required": [
                "lock"
            ],
            "type": "object",
            "properties": {
                "url": {
                    "title": "Url",
                    "description": "URL-referentie naar dit object. Dit is de unieke identificatie en locatie van dit object.",
                    "type": "string",
                    "format": "uri",
                    "readOnly": true,
                    "maxLength": 1000,
                    "minLength": 1
                },
                "volgnummer": {
                    "title": "Volgnummer",
                    "description": "Een volgnummer dat de volgorde van de bestandsdelen aangeeft.",
                    "type": "integer",
                    "readOnly": true
                },
                "omvang": {
                    "title": "Omvang",
                    "description": "De grootte van dit specifieke bestandsdeel.",
                    "type": "integer",
                    "readOnly": true
                },
                "inhoud": {
                    "title": "Inhoud",
                    "description": "De (binaire) bestandsinhoud van dit specifieke bestandsdeel.",
                    "type": "string",
                    "readOnly": true,
                    "format": "uri"
                },
                "voltooid": {
                    "title": "Voltooid",
                    "description": "Indicatie of dit bestandsdeel volledig is geupload. Dat wil zeggen: het aantal bytes dat staat genoemd bij grootte is daadwerkelijk ontvangen.",
                    "type": "boolean",
                    "readOnly": true
                },
                "lock": {
                    "title": "Lock",
                    "description": "Hash string, which represents id of the lock of related informatieobject",
                    "type": "string",
                    "minLength": 1
                }
            }
        },
        "Fout": {
            "required": [
                "code",
                "title",
                "status",
                "detail",
                "instance"
            ],
            "type": "object",
            "properties": {
                "type": {
                    "title": "Type",
                    "description": "URI referentie naar het type fout, bedoeld voor developers",
                    "type": "string"
                },
                "code": {
                    "title": "Code",
                    "description": "Systeemcode die het type fout aangeeft",
                    "type": "string",
                    "minLength": 1
                },
                "title": {
                    "title": "Title",
                    "description": "Generieke titel voor het type fout",
                    "type": "string",
                    "minLength": 1
                },
                "status": {
                    "title": "Status",
                    "description": "De HTTP status code",
                    "type": "integer"
                },
                "detail": {
                    "title": "Detail",
                    "description": "Extra informatie bij de fout, indien beschikbaar",
                    "type": "string",
                    "minLength": 1
                },
                "instance": {
                    "title": "Instance",
                    "description": "URI met referentie naar dit specifiek voorkomen van de fout. Deze kan gebruikt worden in combinatie met server logs, bijvoorbeeld.",
                    "type": "string",
                    "minLength": 1
                }
            }
        },
        "FieldValidationError": {
            "required": [
                "name",
                "code",
                "reason"
            ],
            "type": "object",
            "properties": {
                "name": {
                    "title": "Name",
                    "description": "Naam van het veld met ongeldige gegevens",
                    "type": "string",
                    "minLength": 1
                },
                "code": {
                    "title": "Code",
                    "description": "Systeemcode die het type fout aangeeft",
                    "type": "string",
                    "minLength": 1
                },
                "reason": {
                    "title": "Reason",
                    "description": "Uitleg wat er precies fout is met de gegevens",
                    "type": "string",
                    "minLength": 1
                }
            }
        },
        "ValidatieFout": {
            "required": [
                "code",
                "title",
                "status",
                "detail",
                "instance",
                "invalidParams"
            ],
            "type": "object",
            "properties": {
                "type": {
                    "title": "Type",
                    "description": "URI referentie naar het type fout, bedoeld voor developers",
                    "type": "string"
                },
                "code": {
                    "title": "Code",
                    "description": "Systeemcode die het type fout aangeeft",
                    "type": "string",
                    "minLength": 1
                },
                "title": {
                    "title": "Title",
                    "description": "Generieke titel voor het type fout",
                    "type": "string",
                    "minLength": 1
                },
                "status": {
                    "title": "Status",
                    "description": "De HTTP status code",
                    "type": "integer"
                },
                "detail": {
                    "title": "Detail",
                    "description": "Extra informatie bij de fout, indien beschikbaar",
                    "type": "string",
                    "minLength": 1
                },
                "instance": {
                    "title": "Instance",
                    "description": "URI met referentie naar dit specifiek voorkomen van de fout. Deze kan gebruikt worden in combinatie met server logs, bijvoorbeeld.",
                    "type": "string",
                    "minLength": 1
                },
                "invalidParams": {
                    "type": "array",
                    "items": {
                        "$ref": "#/definitions/FieldValidationError"
                    }
                }
            }
        },
        "Ondertekening": {
            "description": "Aanduiding van de rechtskracht van een informatieobject. Mag niet van een waarde zijn voorzien als de `status` de waarde 'in bewerking' of 'ter vaststelling' heeft.",
            "required": [
                "soort",
                "datum"
            ],
            "type": "object",
            "properties": {
                "soort": {
                    "title": "Ondertekeningsoort",
                    "description": "Aanduiding van de wijze van ondertekening van het INFORMATIEOBJECT\n\nUitleg bij mogelijke waarden:\n\n* `analoog` - Analoog\n* `digitaal` - Digitaal\n* `pki` - PKI",
                    "type": "string",
                    "enum": [
                        "analoog",
                        "digitaal",
                        "pki"
                    ]
                },
                "datum": {
                    "title": "Ondertekeningdatum",
                    "description": "De datum waarop de ondertekening van het INFORMATIEOBJECT heeft plaatsgevonden.",
                    "type": "string",
                    "format": "date"
                }
            },
            "x-nullable": true
        },
        "Integriteit": {
            "description": "Uitdrukking van mate van volledigheid en onbeschadigd zijn van digitaal bestand.",
            "required": [
                "algoritme",
                "waarde",
                "datum"
            ],
            "type": "object",
            "properties": {
                "algoritme": {
                    "title": "Algoritme",
                    "description": "Aanduiding van algoritme, gebruikt om de checksum te maken.\n\nUitleg bij mogelijke waarden:\n\n* `crc_16` - CRC-16\n* `crc_32` - CRC-32\n* `crc_64` - CRC-64\n* `fletcher_4` - Fletcher-4\n* `fletcher_8` - Fletcher-8\n* `fletcher_16` - Fletcher-16\n* `fletcher_32` - Fletcher-32\n* `hmac` - HMAC\n* `md5` - MD5\n* `sha_1` - SHA-1\n* `sha_256` - SHA-256\n* `sha_512` - SHA-512\n* `sha_3` - SHA-3",
                    "type": "string",
                    "enum": [
                        "crc_16",
                        "crc_32",
                        "crc_64",
                        "fletcher_4",
                        "fletcher_8",
                        "fletcher_16",
                        "fletcher_32",
                        "hmac",
                        "md5",
                        "sha_1",
                        "sha_256",
                        "sha_512",
                        "sha_3"
                    ]
                },
                "waarde": {
                    "title": "Waarde",
                    "description": "De waarde van de checksum.",
                    "type": "string",
                    "maxLength": 128,
                    "minLength": 1
                },
                "datum": {
                    "title": "Datum",
                    "description": "Datum waarop de checksum is gemaakt.",
                    "type": "string",
                    "format": "date"
                }
            },
            "x-nullable": true
        },
        "EnkelvoudigInformatieObject": {
            "required": [
                "bronorganisatie",
                "creatiedatum",
                "titel",
                "auteur",
                "taal",
                "informatieobjecttype"
            ],
            "type": "object",
            "properties": {
                "url": {
                    "title": "Url",
                    "description": "URL-referentie naar dit object. Dit is de unieke identificatie en locatie van dit object.",
                    "type": "string",
                    "format": "uri",
                    "readOnly": true,
                    "maxLength": 1000,
                    "minLength": 1
                },
                "identificatie": {
                    "title": "Identificatie",
                    "description": "Een binnen een gegeven context ondubbelzinnige referentie naar het INFORMATIEOBJECT.",
                    "type": "string",
                    "maxLength": 40
                },
                "bronorganisatie": {
                    "title": "Bronorganisatie",
                    "description": "Het RSIN van de Niet-natuurlijk persoon zijnde de organisatie die het informatieobject heeft gecre\u00eberd of heeft ontvangen en als eerste in een samenwerkingsketen heeft vastgelegd.",
                    "type": "string",
                    "maxLength": 9,
                    "minLength": 1
                },
                "creatiedatum": {
                    "title": "Creatiedatum",
                    "description": "Een datum of een gebeurtenis in de levenscyclus van het INFORMATIEOBJECT.",
                    "type": "string",
                    "format": "date"
                },
                "titel": {
                    "title": "Titel",
                    "description": "De naam waaronder het INFORMATIEOBJECT formeel bekend is.",
                    "type": "string",
                    "maxLength": 200,
                    "minLength": 1
                },
                "vertrouwelijkheidaanduiding": {
                    "title": "Vertrouwelijkheidaanduiding",
                    "description": "Aanduiding van de mate waarin het INFORMATIEOBJECT voor de openbaarheid bestemd is.\n\nUitleg bij mogelijke waarden:\n\n* `openbaar` - Openbaar\n* `beperkt_openbaar` - Beperkt openbaar\n* `intern` - Intern\n* `zaakvertrouwelijk` - Zaakvertrouwelijk\n* `vertrouwelijk` - Vertrouwelijk\n* `confidentieel` - Confidentieel\n* `geheim` - Geheim\n* `zeer_geheim` - Zeer geheim",
                    "type": "string",
                    "enum": [
                        "openbaar",
                        "beperkt_openbaar",
                        "intern",
                        "zaakvertrouwelijk",
                        "vertrouwelijk",
                        "confidentieel",
                        "geheim",
                        "zeer_geheim"
                    ]
                },
                "auteur": {
                    "title": "Auteur",
                    "description": "De persoon of organisatie die in de eerste plaats verantwoordelijk is voor het cre\u00ebren van de inhoud van het INFORMATIEOBJECT.",
                    "type": "string",
                    "maxLength": 200,
                    "minLength": 1
                },
                "status": {
                    "title": "Status",
                    "description": "Aanduiding van de stand van zaken van een INFORMATIEOBJECT. De waarden 'in bewerking' en 'ter vaststelling' komen niet voor als het attribuut `ontvangstdatum` van een waarde is voorzien. Wijziging van de Status in 'gearchiveerd' impliceert dat het informatieobject een duurzaam, niet-wijzigbaar Formaat dient te hebben.\n\nUitleg bij mogelijke waarden:\n\n* `in_bewerking` - (In bewerking) Aan het informatieobject wordt nog gewerkt.\n* `ter_vaststelling` - (Ter vaststelling) Informatieobject gereed maar moet nog vastgesteld worden.\n* `definitief` - (Definitief) Informatieobject door bevoegd iets of iemand vastgesteld dan wel ontvangen.\n* `gearchiveerd` - (Gearchiveerd) Informatieobject duurzaam bewaarbaar gemaakt; een gearchiveerd informatie-element.",
                    "type": "string",
                    "enum": [
                        "in_bewerking",
                        "ter_vaststelling",
                        "definitief",
                        "gearchiveerd"
                    ]
                },
                "formaat": {
                    "title": "Formaat",
                    "description": "Het \"Media Type\" (voorheen \"MIME type\") voor de wijze waaropde inhoud van het INFORMATIEOBJECT is vastgelegd in een computerbestand. Voorbeeld: `application/msword`. Zie: https://www.iana.org/assignments/media-types/media-types.xhtml",
                    "type": "string",
                    "maxLength": 255
                },
                "taal": {
                    "title": "Taal",
                    "description": "Een ISO 639-2/B taalcode waarin de inhoud van het INFORMATIEOBJECT is vastgelegd. Voorbeeld: `nld`. Zie: https://www.iso.org/standard/4767.html",
                    "type": "string",
                    "maxLength": 3,
                    "minLength": 3
                },
                "versie": {
                    "title": "Versie",
                    "description": "Het (automatische) versienummer van het INFORMATIEOBJECT. Deze begint bij 1 als het INFORMATIEOBJECT aangemaakt wordt.",
                    "type": "integer",
                    "readOnly": true
                },
                "beginRegistratie": {
                    "title": "Begin registratie",
                    "description": "Een datumtijd in ISO8601 formaat waarop deze versie van het INFORMATIEOBJECT is aangemaakt of gewijzigd.",
                    "type": "string",
                    "format": "date-time",
                    "readOnly": true
                },
                "bestandsnaam": {
                    "title": "Bestandsnaam",
                    "description": "De naam van het fysieke bestand waarin de inhoud van het informatieobject is vastgelegd, inclusief extensie.",
                    "type": "string",
                    "maxLength": 255
                },
                "inhoud": {
                    "title": "Inhoud",
                    "description": "Download URL van de binaire inhoud.",
                    "type": "string",
                    "format": "uri",
                    "readOnly": true,
                    "x-nullable": true
                },
                "bestandsomvang": {
                    "title": "Bestandsomvang",
                    "description": "Aantal bytes dat de inhoud van INFORMATIEOBJECT in beslag neemt.",
                    "type": "integer",
                    "minimum": 0,
                    "x-nullable": true
                },
                "link": {
                    "title": "Link",
                    "description": "De URL waarmee de inhoud van het INFORMATIEOBJECT op te vragen is.",
                    "type": "string",
                    "format": "uri",
                    "maxLength": 200
                },
                "beschrijving": {
                    "title": "Beschrijving",
                    "description": "Een generieke beschrijving van de inhoud van het INFORMATIEOBJECT.",
                    "type": "string",
                    "maxLength": 1000
                },
                "ontvangstdatum": {
                    "title": "Ontvangstdatum",
                    "description": "De datum waarop het INFORMATIEOBJECT ontvangen is. Verplicht te registreren voor INFORMATIEOBJECTen die van buiten de zaakbehandelende organisatie(s) ontvangen zijn. Ontvangst en verzending is voorbehouden aan documenten die van of naar andere personen ontvangen of verzonden zijn waarbij die personen niet deel uit maken van de behandeling van de zaak waarin het document een rol speelt.",
                    "type": "string",
                    "format": "date",
                    "x-nullable": true
                },
                "verzenddatum": {
                    "title": "Verzenddatum",
                    "description": "De datum waarop het INFORMATIEOBJECT verzonden is, zoals deze op het INFORMATIEOBJECT vermeld is. Dit geldt voor zowel inkomende als uitgaande INFORMATIEOBJECTen. Eenzelfde informatieobject kan niet tegelijk inkomend en uitgaand zijn. Ontvangst en verzending is voorbehouden aan documenten die van of naar andere personen ontvangen of verzonden zijn waarbij die personen niet deel uit maken van de behandeling van de zaak waarin het document een rol speelt.",
                    "type": "string",
                    "format": "date",
                    "x-nullable": true
                },
                "indicatieGebruiksrecht": {
                    "title": "Indicatie gebruiksrecht",
                    "description": "Indicatie of er beperkingen gelden aangaande het gebruik van het informatieobject anders dan raadpleging. Dit veld mag `null` zijn om aan te geven dat de indicatie nog niet bekend is. Als de indicatie gezet is, dan kan je de gebruiksrechten die van toepassing zijn raadplegen via de GEBRUIKSRECHTen resource.",
                    "type": "boolean",
                    "x-nullable": true
                },
                "ondertekening": {
                    "$ref": "#/definitions/Ondertekening"
                },
                "integriteit": {
                    "$ref": "#/definitions/Integriteit"
                },
                "informatieobjecttype": {
                    "title": "Informatieobjecttype",
                    "description": "URL-referentie naar het INFORMATIEOBJECTTYPE (in de Catalogi API).",
                    "type": "string",
                    "format": "uri",
                    "maxLength": 200,
                    "minLength": 1
                },
                "locked": {
                    "title": "geblokkeerd",
                    "description": "Geeft aan of het document gelocked is. Alleen als een document gelocked is, mogen er aanpassingen gemaakt worden.",
                    "type": "boolean",
                    "readOnly": true
                },
                "bestandsdelen": {
                    "type": "array",
                    "items": {
                        "$ref": "#/definitions/BestandsDeel"
                    },
                    "readOnly": true
                }
            }
        },
        "EnkelvoudigInformatieObjectCreateLockData": {
            "required": [
                "bronorganisatie",
                "creatiedatum",
                "titel",
                "auteur",
                "taal",
                "informatieobjecttype"
            ],
            "type": "object",
            "properties": {
                "url": {
                    "title": "Url",
                    "description": "URL-referentie naar dit object. Dit is de unieke identificatie en locatie van dit object.",
                    "type": "string",
                    "format": "uri",
                    "readOnly": true,
                    "maxLength": 1000,
                    "minLength": 1
                },
                "identificatie": {
                    "title": "Identificatie",
                    "description": "Een binnen een gegeven context ondubbelzinnige referentie naar het INFORMATIEOBJECT.",
                    "type": "string",
                    "maxLength": 40
                },
                "bronorganisatie": {
                    "title": "Bronorganisatie",
                    "description": "Het RSIN van de Niet-natuurlijk persoon zijnde de organisatie die het informatieobject heeft gecre\u00eberd of heeft ontvangen en als eerste in een samenwerkingsketen heeft vastgelegd.",
                    "type": "string",
                    "maxLength": 9,
                    "minLength": 1
                },
                "creatiedatum": {
                    "title": "Creatiedatum",
                    "description": "Een datum of een gebeurtenis in de levenscyclus van het INFORMATIEOBJECT.",
                    "type": "string",
                    "format": "date"
                },
                "titel": {
                    "title": "Titel",
                    "description": "De naam waaronder het INFORMATIEOBJECT formeel bekend is.",
                    "type": "string",
                    "maxLength": 200,
                    "minLength": 1
                },
                "vertrouwelijkheidaanduiding": {
                    "title": "Vertrouwelijkheidaanduiding",
                    "description": "Aanduiding van de mate waarin het INFORMATIEOBJECT voor de openbaarheid bestemd is.\n\nUitleg bij mogelijke waarden:\n\n* `openbaar` - Openbaar\n* `beperkt_openbaar` - Beperkt openbaar\n* `intern` - Intern\n* `zaakvertrouwelijk` - Zaakvertrouwelijk\n* `vertrouwelijk` - Vertrouwelijk\n* `confidentieel` - Confidentieel\n* `geheim` - Geheim\n* `zeer_geheim` - Zeer geheim",
                    "type": "string",
                    "enum": [
                        "openbaar",
                        "beperkt_openbaar",
                        "intern",
                        "zaakvertrouwelijk",
                        "vertrouwelijk",
                        "confidentieel",
                        "geheim",
                        "zeer_geheim"
                    ]
                },
                "auteur": {
                    "title": "Auteur",
                    "description": "De persoon of organisatie die in de eerste plaats verantwoordelijk is voor het cre\u00ebren van de inhoud van het INFORMATIEOBJECT.",
                    "type": "string",
                    "maxLength": 200,
                    "minLength": 1
                },
                "status": {
                    "title": "Status",
                    "description": "Aanduiding van de stand van zaken van een INFORMATIEOBJECT. De waarden 'in bewerking' en 'ter vaststelling' komen niet voor als het attribuut `ontvangstdatum` van een waarde is voorzien. Wijziging van de Status in 'gearchiveerd' impliceert dat het informatieobject een duurzaam, niet-wijzigbaar Formaat dient te hebben.\n\nUitleg bij mogelijke waarden:\n\n* `in_bewerking` - (In bewerking) Aan het informatieobject wordt nog gewerkt.\n* `ter_vaststelling` - (Ter vaststelling) Informatieobject gereed maar moet nog vastgesteld worden.\n* `definitief` - (Definitief) Informatieobject door bevoegd iets of iemand vastgesteld dan wel ontvangen.\n* `gearchiveerd` - (Gearchiveerd) Informatieobject duurzaam bewaarbaar gemaakt; een gearchiveerd informatie-element.",
                    "type": "string",
                    "enum": [
                        "in_bewerking",
                        "ter_vaststelling",
                        "definitief",
                        "gearchiveerd"
                    ]
                },
                "formaat": {
                    "title": "Formaat",
                    "description": "Het \"Media Type\" (voorheen \"MIME type\") voor de wijze waaropde inhoud van het INFORMATIEOBJECT is vastgelegd in een computerbestand. Voorbeeld: `application/msword`. Zie: https://www.iana.org/assignments/media-types/media-types.xhtml",
                    "type": "string",
                    "maxLength": 255
                },
                "taal": {
                    "title": "Taal",
                    "description": "Een ISO 639-2/B taalcode waarin de inhoud van het INFORMATIEOBJECT is vastgelegd. Voorbeeld: `nld`. Zie: https://www.iso.org/standard/4767.html",
                    "type": "string",
                    "maxLength": 3,
                    "minLength": 3
                },
                "versie": {
                    "title": "Versie",
                    "description": "Het (automatische) versienummer van het INFORMATIEOBJECT. Deze begint bij 1 als het INFORMATIEOBJECT aangemaakt wordt.",
                    "type": "integer",
                    "readOnly": true
                },
                "beginRegistratie": {
                    "title": "Begin registratie",
                    "description": "Een datumtijd in ISO8601 formaat waarop deze versie van het INFORMATIEOBJECT is aangemaakt of gewijzigd.",
                    "type": "string",
                    "format": "date-time",
                    "readOnly": true
                },
                "bestandsnaam": {
                    "title": "Bestandsnaam",
                    "description": "De naam van het fysieke bestand waarin de inhoud van het informatieobject is vastgelegd, inclusief extensie.",
                    "type": "string",
                    "maxLength": 255
                },
                "inhoud": {
                    "title": "Inhoud",
                    "description": "Binaire inhoud, in base64 ge\u00ebncodeerd.",
                    "type": "string",
                    "format": "bytes",
                    "x-nullable": true
                },
                "bestandsomvang": {
                    "title": "Bestandsomvang",
                    "description": "Aantal bytes dat de inhoud van INFORMATIEOBJECT in beslag neemt.",
                    "type": "integer",
                    "minimum": 0,
                    "x-nullable": true
                },
                "link": {
                    "title": "Link",
                    "description": "De URL waarmee de inhoud van het INFORMATIEOBJECT op te vragen is.",
                    "type": "string",
                    "format": "uri",
                    "maxLength": 200
                },
                "beschrijving": {
                    "title": "Beschrijving",
                    "description": "Een generieke beschrijving van de inhoud van het INFORMATIEOBJECT.",
                    "type": "string",
                    "maxLength": 1000
                },
                "ontvangstdatum": {
                    "title": "Ontvangstdatum",
                    "description": "De datum waarop het INFORMATIEOBJECT ontvangen is. Verplicht te registreren voor INFORMATIEOBJECTen die van buiten de zaakbehandelende organisatie(s) ontvangen zijn. Ontvangst en verzending is voorbehouden aan documenten die van of naar andere personen ontvangen of verzonden zijn waarbij die personen niet deel uit maken van de behandeling van de zaak waarin het document een rol speelt.",
                    "type": "string",
                    "format": "date",
                    "x-nullable": true
                },
                "verzenddatum": {
                    "title": "Verzenddatum",
                    "description": "De datum waarop het INFORMATIEOBJECT verzonden is, zoals deze op het INFORMATIEOBJECT vermeld is. Dit geldt voor zowel inkomende als uitgaande INFORMATIEOBJECTen. Eenzelfde informatieobject kan niet tegelijk inkomend en uitgaand zijn. Ontvangst en verzending is voorbehouden aan documenten die van of naar andere personen ontvangen of verzonden zijn waarbij die personen niet deel uit maken van de behandeling van de zaak waarin het document een rol speelt.",
                    "type": "string",
                    "format": "date",
                    "x-nullable": true
                },
                "indicatieGebruiksrecht": {
                    "title": "Indicatie gebruiksrecht",
                    "description": "Indicatie of er beperkingen gelden aangaande het gebruik van het informatieobject anders dan raadpleging. Dit veld mag `null` zijn om aan te geven dat de indicatie nog niet bekend is. Als de indicatie gezet is, dan kan je de gebruiksrechten die van toepassing zijn raadplegen via de GEBRUIKSRECHTen resource.",
                    "type": "boolean",
                    "x-nullable": true
                },
                "ondertekening": {
                    "$ref": "#/definitions/Ondertekening"
                },
                "integriteit": {
                    "$ref": "#/definitions/Integriteit"
                },
                "informatieobjecttype": {
                    "title": "Informatieobjecttype",
                    "description": "URL-referentie naar het INFORMATIEOBJECTTYPE (in de Catalogi API).",
                    "type": "string",
                    "format": "uri",
                    "maxLength": 200,
                    "minLength": 1
                },
                "locked": {
                    "title": "geblokkeerd",
                    "description": "Geeft aan of het document gelocked is. Alleen als een document gelocked is, mogen er aanpassingen gemaakt worden.",
                    "type": "boolean",
                    "readOnly": true
                },
                "bestandsdelen": {
                    "type": "array",
                    "items": {
                        "$ref": "#/definitions/BestandsDeel"
                    },
                    "readOnly": true
                },
                "lock": {
                    "title": "Lock",
                    "description": "Het gegenereerde lock ID voor grote bestandsuploads wat gebruikt moet worden bij document updates. Documenten met base64-encoded bestandsdata worden zonder lock aangemaakt.",
<<<<<<< HEAD
=======
                    "type": "string",
                    "readOnly": true,
                    "minLength": 1
                }
            }
        },
        "EIOZoek": {
            "required": [
                "uuid__in"
            ],
            "type": "object",
            "properties": {
                "uuid__in": {
                    "description": "Lijst van unieke resource identifiers (UUID4)",
                    "type": "array",
                    "items": {
                        "type": "string",
                        "format": "uuid"
                    }
                }
            }
        },
        "EnkelvoudigInformatieObjectData": {
            "required": [
                "bronorganisatie",
                "creatiedatum",
                "titel",
                "auteur",
                "taal",
                "informatieobjecttype"
            ],
            "type": "object",
            "properties": {
                "url": {
                    "title": "Url",
                    "description": "URL-referentie naar dit object. Dit is de unieke identificatie en locatie van dit object.",
>>>>>>> d0a101cc
                    "type": "string",
                    "format": "uri",
                    "readOnly": true,
                    "maxLength": 1000,
                    "minLength": 1
                },
                "identificatie": {
                    "title": "Identificatie",
                    "description": "Een binnen een gegeven context ondubbelzinnige referentie naar het INFORMATIEOBJECT.",
                    "type": "string",
                    "maxLength": 40
                },
                "bronorganisatie": {
                    "title": "Bronorganisatie",
                    "description": "Het RSIN van de Niet-natuurlijk persoon zijnde de organisatie die het informatieobject heeft gecre\u00eberd of heeft ontvangen en als eerste in een samenwerkingsketen heeft vastgelegd.",
                    "type": "string",
                    "maxLength": 9,
                    "minLength": 1
                },
                "creatiedatum": {
                    "title": "Creatiedatum",
                    "description": "Een datum of een gebeurtenis in de levenscyclus van het INFORMATIEOBJECT.",
                    "type": "string",
                    "format": "date"
                },
                "titel": {
                    "title": "Titel",
                    "description": "De naam waaronder het INFORMATIEOBJECT formeel bekend is.",
                    "type": "string",
                    "maxLength": 200,
                    "minLength": 1
                },
                "vertrouwelijkheidaanduiding": {
                    "title": "Vertrouwelijkheidaanduiding",
                    "description": "Aanduiding van de mate waarin het INFORMATIEOBJECT voor de openbaarheid bestemd is.\n\nUitleg bij mogelijke waarden:\n\n* `openbaar` - Openbaar\n* `beperkt_openbaar` - Beperkt openbaar\n* `intern` - Intern\n* `zaakvertrouwelijk` - Zaakvertrouwelijk\n* `vertrouwelijk` - Vertrouwelijk\n* `confidentieel` - Confidentieel\n* `geheim` - Geheim\n* `zeer_geheim` - Zeer geheim",
                    "type": "string",
                    "enum": [
                        "openbaar",
                        "beperkt_openbaar",
                        "intern",
                        "zaakvertrouwelijk",
                        "vertrouwelijk",
                        "confidentieel",
                        "geheim",
                        "zeer_geheim"
                    ]
                },
                "auteur": {
                    "title": "Auteur",
                    "description": "De persoon of organisatie die in de eerste plaats verantwoordelijk is voor het cre\u00ebren van de inhoud van het INFORMATIEOBJECT.",
                    "type": "string",
                    "maxLength": 200,
                    "minLength": 1
                },
                "status": {
                    "title": "Status",
                    "description": "Aanduiding van de stand van zaken van een INFORMATIEOBJECT. De waarden 'in bewerking' en 'ter vaststelling' komen niet voor als het attribuut `ontvangstdatum` van een waarde is voorzien. Wijziging van de Status in 'gearchiveerd' impliceert dat het informatieobject een duurzaam, niet-wijzigbaar Formaat dient te hebben.\n\nUitleg bij mogelijke waarden:\n\n* `in_bewerking` - (In bewerking) Aan het informatieobject wordt nog gewerkt.\n* `ter_vaststelling` - (Ter vaststelling) Informatieobject gereed maar moet nog vastgesteld worden.\n* `definitief` - (Definitief) Informatieobject door bevoegd iets of iemand vastgesteld dan wel ontvangen.\n* `gearchiveerd` - (Gearchiveerd) Informatieobject duurzaam bewaarbaar gemaakt; een gearchiveerd informatie-element.",
                    "type": "string",
                    "enum": [
                        "in_bewerking",
                        "ter_vaststelling",
                        "definitief",
                        "gearchiveerd"
                    ]
                },
                "formaat": {
                    "title": "Formaat",
                    "description": "Het \"Media Type\" (voorheen \"MIME type\") voor de wijze waaropde inhoud van het INFORMATIEOBJECT is vastgelegd in een computerbestand. Voorbeeld: `application/msword`. Zie: https://www.iana.org/assignments/media-types/media-types.xhtml",
                    "type": "string",
                    "maxLength": 255
                },
                "taal": {
                    "title": "Taal",
                    "description": "Een ISO 639-2/B taalcode waarin de inhoud van het INFORMATIEOBJECT is vastgelegd. Voorbeeld: `nld`. Zie: https://www.iso.org/standard/4767.html",
                    "type": "string",
                    "maxLength": 3,
                    "minLength": 3
                },
                "versie": {
                    "title": "Versie",
                    "description": "Het (automatische) versienummer van het INFORMATIEOBJECT. Deze begint bij 1 als het INFORMATIEOBJECT aangemaakt wordt.",
                    "type": "integer",
                    "readOnly": true
                },
                "beginRegistratie": {
                    "title": "Begin registratie",
                    "description": "Een datumtijd in ISO8601 formaat waarop deze versie van het INFORMATIEOBJECT is aangemaakt of gewijzigd.",
                    "type": "string",
                    "format": "date-time",
                    "readOnly": true
                },
                "bestandsnaam": {
                    "title": "Bestandsnaam",
                    "description": "De naam van het fysieke bestand waarin de inhoud van het informatieobject is vastgelegd, inclusief extensie.",
                    "type": "string",
                    "maxLength": 255
                },
                "inhoud": {
                    "title": "Inhoud",
                    "description": "Binaire inhoud, in base64 ge\u00ebncodeerd.",
                    "type": "string",
                    "format": "bytes",
                    "x-nullable": true
                },
                "bestandsomvang": {
                    "title": "Bestandsomvang",
                    "description": "Aantal bytes dat de inhoud van INFORMATIEOBJECT in beslag neemt.",
                    "type": "integer",
                    "minimum": 0,
                    "x-nullable": true
                },
                "link": {
                    "title": "Link",
                    "description": "De URL waarmee de inhoud van het INFORMATIEOBJECT op te vragen is.",
                    "type": "string",
                    "format": "uri",
                    "maxLength": 200
                },
                "beschrijving": {
                    "title": "Beschrijving",
                    "description": "Een generieke beschrijving van de inhoud van het INFORMATIEOBJECT.",
                    "type": "string",
                    "maxLength": 1000
                },
                "ontvangstdatum": {
                    "title": "Ontvangstdatum",
                    "description": "De datum waarop het INFORMATIEOBJECT ontvangen is. Verplicht te registreren voor INFORMATIEOBJECTen die van buiten de zaakbehandelende organisatie(s) ontvangen zijn. Ontvangst en verzending is voorbehouden aan documenten die van of naar andere personen ontvangen of verzonden zijn waarbij die personen niet deel uit maken van de behandeling van de zaak waarin het document een rol speelt.",
                    "type": "string",
                    "format": "date",
                    "x-nullable": true
                },
                "verzenddatum": {
                    "title": "Verzenddatum",
                    "description": "De datum waarop het INFORMATIEOBJECT verzonden is, zoals deze op het INFORMATIEOBJECT vermeld is. Dit geldt voor zowel inkomende als uitgaande INFORMATIEOBJECTen. Eenzelfde informatieobject kan niet tegelijk inkomend en uitgaand zijn. Ontvangst en verzending is voorbehouden aan documenten die van of naar andere personen ontvangen of verzonden zijn waarbij die personen niet deel uit maken van de behandeling van de zaak waarin het document een rol speelt.",
                    "type": "string",
                    "format": "date",
                    "x-nullable": true
                },
                "indicatieGebruiksrecht": {
                    "title": "Indicatie gebruiksrecht",
                    "description": "Indicatie of er beperkingen gelden aangaande het gebruik van het informatieobject anders dan raadpleging. Dit veld mag `null` zijn om aan te geven dat de indicatie nog niet bekend is. Als de indicatie gezet is, dan kan je de gebruiksrechten die van toepassing zijn raadplegen via de GEBRUIKSRECHTen resource.",
                    "type": "boolean",
                    "x-nullable": true
                },
                "ondertekening": {
                    "$ref": "#/definitions/Ondertekening"
                },
                "integriteit": {
                    "$ref": "#/definitions/Integriteit"
                },
                "informatieobjecttype": {
                    "title": "Informatieobjecttype",
                    "description": "URL-referentie naar het INFORMATIEOBJECTTYPE (in de Catalogi API).",
                    "type": "string",
                    "format": "uri",
                    "maxLength": 200,
                    "minLength": 1
                },
                "locked": {
                    "title": "geblokkeerd",
                    "description": "Geeft aan of het document gelocked is. Alleen als een document gelocked is, mogen er aanpassingen gemaakt worden.",
                    "type": "boolean",
                    "readOnly": true
                },
                "bestandsdelen": {
                    "type": "array",
                    "items": {
                        "$ref": "#/definitions/BestandsDeel"
                    },
                    "readOnly": true
                }
            }
        },
        "Wijzigingen": {
            "type": "object",
            "properties": {
                "oud": {
                    "title": "Oud",
                    "description": "Volledige JSON body van het object zoals dat bestond voordat de actie heeft plaatsgevonden.",
                    "type": "object"
                },
                "nieuw": {
                    "title": "Nieuw",
                    "description": "Volledige JSON body van het object na de actie.",
                    "type": "object"
                }
            }
        },
        "AuditTrail": {
            "required": [
                "bron",
                "actie",
                "resultaat",
                "hoofdObject",
                "resource",
                "resourceUrl",
                "resourceWeergave",
                "wijzigingen"
            ],
            "type": "object",
            "properties": {
                "uuid": {
                    "title": "Uuid",
                    "description": "Unieke identificatie van de audit regel.",
                    "type": "string",
                    "format": "uuid"
                },
                "bron": {
                    "title": "Bron",
                    "description": "De naam van het component waar de wijziging in is gedaan.\n\nUitleg bij mogelijke waarden:\n\n* `ac` - Autorisaties API\n* `nrc` - Notificaties API\n* `zrc` - Zaken API\n* `ztc` - Catalogi API\n* `drc` - Documenten API\n* `brc` - Besluiten API\n* `cmc` - Contactmomenten API\n* `kc` - Klanten API\n* `vrc` - Verzoeken API",
                    "type": "string",
                    "enum": [
                        "ac",
                        "nrc",
                        "zrc",
                        "ztc",
                        "drc",
                        "brc",
                        "cmc",
                        "kc",
                        "vrc"
                    ]
                },
                "applicatieId": {
                    "title": "Applicatie id",
                    "description": "Unieke identificatie van de applicatie, binnen de organisatie.",
                    "type": "string",
                    "maxLength": 100
                },
                "applicatieWeergave": {
                    "title": "Applicatie weergave",
                    "description": "Vriendelijke naam van de applicatie.",
                    "type": "string",
                    "maxLength": 200
                },
                "gebruikersId": {
                    "title": "Gebruikers id",
                    "description": "Unieke identificatie van de gebruiker die binnen de organisatie herleid kan worden naar een persoon.",
                    "type": "string",
                    "maxLength": 255
                },
                "gebruikersWeergave": {
                    "title": "Gebruikers weergave",
                    "description": "Vriendelijke naam van de gebruiker.",
                    "type": "string",
                    "maxLength": 255
                },
                "actie": {
                    "title": "Actie",
                    "description": "De uitgevoerde handeling.\n\nDe bekende waardes voor dit veld zijn hieronder aangegeven,                         maar andere waardes zijn ook toegestaan\n\nUitleg bij mogelijke waarden:\n\n* `create` - Object aangemaakt\n* `list` - Lijst van objecten opgehaald\n* `retrieve` - Object opgehaald\n* `destroy` - Object verwijderd\n* `update` - Object bijgewerkt\n* `partial_update` - Object deels bijgewerkt",
                    "type": "string",
                    "maxLength": 50,
                    "minLength": 1
                },
                "actieWeergave": {
                    "title": "Actie weergave",
                    "description": "Vriendelijke naam van de actie.",
                    "type": "string",
                    "maxLength": 200
                },
                "resultaat": {
                    "title": "Resultaat",
                    "description": "HTTP status code van de API response van de uitgevoerde handeling.",
                    "type": "integer",
                    "maximum": 599,
                    "minimum": 100
                },
                "hoofdObject": {
                    "title": "Hoofd object",
                    "description": "De URL naar het hoofdobject van een component.",
                    "type": "string",
                    "format": "uri",
                    "maxLength": 1000,
                    "minLength": 1
                },
                "resource": {
                    "title": "Resource",
                    "description": "Het type resource waarop de actie gebeurde.",
                    "type": "string",
                    "maxLength": 50,
                    "minLength": 1
                },
                "resourceUrl": {
                    "title": "Resource url",
                    "description": "De URL naar het object.",
                    "type": "string",
                    "format": "uri",
                    "maxLength": 1000,
                    "minLength": 1
                },
                "toelichting": {
                    "title": "Toelichting",
                    "description": "Toelichting waarom de handeling is uitgevoerd.",
                    "type": "string"
                },
                "resourceWeergave": {
                    "title": "Resource weergave",
                    "description": "Vriendelijke identificatie van het object.",
                    "type": "string",
                    "maxLength": 200,
                    "minLength": 1
                },
                "aanmaakdatum": {
                    "title": "Aanmaakdatum",
                    "description": "De datum waarop de handeling is gedaan.",
                    "type": "string",
                    "format": "date-time",
                    "readOnly": true
                },
                "wijzigingen": {
                    "$ref": "#/definitions/Wijzigingen"
                }
            }
        },
        "EnkelvoudigInformatieObjectWithLockData": {
            "required": [
                "bronorganisatie",
                "creatiedatum",
                "titel",
                "auteur",
                "taal",
                "informatieobjecttype",
                "lock"
            ],
            "type": "object",
            "properties": {
                "url": {
                    "title": "Url",
                    "description": "URL-referentie naar dit object. Dit is de unieke identificatie en locatie van dit object.",
                    "type": "string",
                    "format": "uri",
                    "readOnly": true,
                    "maxLength": 1000,
                    "minLength": 1
                },
                "identificatie": {
                    "title": "Identificatie",
                    "description": "Een binnen een gegeven context ondubbelzinnige referentie naar het INFORMATIEOBJECT.",
                    "type": "string",
                    "maxLength": 40
                },
                "bronorganisatie": {
                    "title": "Bronorganisatie",
                    "description": "Het RSIN van de Niet-natuurlijk persoon zijnde de organisatie die het informatieobject heeft gecre\u00eberd of heeft ontvangen en als eerste in een samenwerkingsketen heeft vastgelegd.",
                    "type": "string",
                    "maxLength": 9,
                    "minLength": 1
                },
                "creatiedatum": {
                    "title": "Creatiedatum",
                    "description": "Een datum of een gebeurtenis in de levenscyclus van het INFORMATIEOBJECT.",
                    "type": "string",
                    "format": "date"
                },
                "titel": {
                    "title": "Titel",
                    "description": "De naam waaronder het INFORMATIEOBJECT formeel bekend is.",
                    "type": "string",
                    "maxLength": 200,
                    "minLength": 1
                },
                "vertrouwelijkheidaanduiding": {
                    "title": "Vertrouwelijkheidaanduiding",
                    "description": "Aanduiding van de mate waarin het INFORMATIEOBJECT voor de openbaarheid bestemd is.\n\nUitleg bij mogelijke waarden:\n\n* `openbaar` - Openbaar\n* `beperkt_openbaar` - Beperkt openbaar\n* `intern` - Intern\n* `zaakvertrouwelijk` - Zaakvertrouwelijk\n* `vertrouwelijk` - Vertrouwelijk\n* `confidentieel` - Confidentieel\n* `geheim` - Geheim\n* `zeer_geheim` - Zeer geheim",
                    "type": "string",
                    "enum": [
                        "openbaar",
                        "beperkt_openbaar",
                        "intern",
                        "zaakvertrouwelijk",
                        "vertrouwelijk",
                        "confidentieel",
                        "geheim",
                        "zeer_geheim"
                    ]
                },
                "auteur": {
                    "title": "Auteur",
                    "description": "De persoon of organisatie die in de eerste plaats verantwoordelijk is voor het cre\u00ebren van de inhoud van het INFORMATIEOBJECT.",
                    "type": "string",
                    "maxLength": 200,
                    "minLength": 1
                },
                "status": {
                    "title": "Status",
                    "description": "Aanduiding van de stand van zaken van een INFORMATIEOBJECT. De waarden 'in bewerking' en 'ter vaststelling' komen niet voor als het attribuut `ontvangstdatum` van een waarde is voorzien. Wijziging van de Status in 'gearchiveerd' impliceert dat het informatieobject een duurzaam, niet-wijzigbaar Formaat dient te hebben.\n\nUitleg bij mogelijke waarden:\n\n* `in_bewerking` - (In bewerking) Aan het informatieobject wordt nog gewerkt.\n* `ter_vaststelling` - (Ter vaststelling) Informatieobject gereed maar moet nog vastgesteld worden.\n* `definitief` - (Definitief) Informatieobject door bevoegd iets of iemand vastgesteld dan wel ontvangen.\n* `gearchiveerd` - (Gearchiveerd) Informatieobject duurzaam bewaarbaar gemaakt; een gearchiveerd informatie-element.",
                    "type": "string",
                    "enum": [
                        "in_bewerking",
                        "ter_vaststelling",
                        "definitief",
                        "gearchiveerd"
                    ]
                },
                "formaat": {
                    "title": "Formaat",
                    "description": "Het \"Media Type\" (voorheen \"MIME type\") voor de wijze waaropde inhoud van het INFORMATIEOBJECT is vastgelegd in een computerbestand. Voorbeeld: `application/msword`. Zie: https://www.iana.org/assignments/media-types/media-types.xhtml",
                    "type": "string",
                    "maxLength": 255
                },
                "taal": {
                    "title": "Taal",
                    "description": "Een ISO 639-2/B taalcode waarin de inhoud van het INFORMATIEOBJECT is vastgelegd. Voorbeeld: `nld`. Zie: https://www.iso.org/standard/4767.html",
                    "type": "string",
                    "maxLength": 3,
                    "minLength": 3
                },
                "versie": {
                    "title": "Versie",
                    "description": "Het (automatische) versienummer van het INFORMATIEOBJECT. Deze begint bij 1 als het INFORMATIEOBJECT aangemaakt wordt.",
                    "type": "integer",
                    "readOnly": true
                },
                "beginRegistratie": {
                    "title": "Begin registratie",
                    "description": "Een datumtijd in ISO8601 formaat waarop deze versie van het INFORMATIEOBJECT is aangemaakt of gewijzigd.",
                    "type": "string",
                    "format": "date-time",
                    "readOnly": true
                },
                "bestandsnaam": {
                    "title": "Bestandsnaam",
                    "description": "De naam van het fysieke bestand waarin de inhoud van het informatieobject is vastgelegd, inclusief extensie.",
                    "type": "string",
                    "maxLength": 255
                },
                "inhoud": {
                    "title": "Inhoud",
                    "description": "Binaire inhoud, in base64 ge\u00ebncodeerd.",
                    "type": "string",
                    "format": "bytes",
                    "x-nullable": true
                },
                "bestandsomvang": {
                    "title": "Bestandsomvang",
                    "description": "Aantal bytes dat de inhoud van INFORMATIEOBJECT in beslag neemt.",
                    "type": "integer",
                    "minimum": 0,
                    "x-nullable": true
                },
                "link": {
                    "title": "Link",
                    "description": "De URL waarmee de inhoud van het INFORMATIEOBJECT op te vragen is.",
                    "type": "string",
                    "format": "uri",
                    "maxLength": 200
                },
                "beschrijving": {
                    "title": "Beschrijving",
                    "description": "Een generieke beschrijving van de inhoud van het INFORMATIEOBJECT.",
                    "type": "string",
                    "maxLength": 1000
                },
                "ontvangstdatum": {
                    "title": "Ontvangstdatum",
                    "description": "De datum waarop het INFORMATIEOBJECT ontvangen is. Verplicht te registreren voor INFORMATIEOBJECTen die van buiten de zaakbehandelende organisatie(s) ontvangen zijn. Ontvangst en verzending is voorbehouden aan documenten die van of naar andere personen ontvangen of verzonden zijn waarbij die personen niet deel uit maken van de behandeling van de zaak waarin het document een rol speelt.",
                    "type": "string",
                    "format": "date",
                    "x-nullable": true
                },
                "verzenddatum": {
                    "title": "Verzenddatum",
                    "description": "De datum waarop het INFORMATIEOBJECT verzonden is, zoals deze op het INFORMATIEOBJECT vermeld is. Dit geldt voor zowel inkomende als uitgaande INFORMATIEOBJECTen. Eenzelfde informatieobject kan niet tegelijk inkomend en uitgaand zijn. Ontvangst en verzending is voorbehouden aan documenten die van of naar andere personen ontvangen of verzonden zijn waarbij die personen niet deel uit maken van de behandeling van de zaak waarin het document een rol speelt.",
                    "type": "string",
                    "format": "date",
                    "x-nullable": true
                },
                "indicatieGebruiksrecht": {
                    "title": "Indicatie gebruiksrecht",
                    "description": "Indicatie of er beperkingen gelden aangaande het gebruik van het informatieobject anders dan raadpleging. Dit veld mag `null` zijn om aan te geven dat de indicatie nog niet bekend is. Als de indicatie gezet is, dan kan je de gebruiksrechten die van toepassing zijn raadplegen via de GEBRUIKSRECHTen resource.",
                    "type": "boolean",
                    "x-nullable": true
                },
                "ondertekening": {
                    "$ref": "#/definitions/Ondertekening"
                },
                "integriteit": {
                    "$ref": "#/definitions/Integriteit"
                },
                "informatieobjecttype": {
                    "title": "Informatieobjecttype",
                    "description": "URL-referentie naar het INFORMATIEOBJECTTYPE (in de Catalogi API).",
                    "type": "string",
                    "format": "uri",
                    "maxLength": 200,
                    "minLength": 1
                },
                "locked": {
                    "title": "geblokkeerd",
                    "description": "Geeft aan of het document gelocked is. Alleen als een document gelocked is, mogen er aanpassingen gemaakt worden.",
                    "type": "boolean",
                    "readOnly": true
                },
                "bestandsdelen": {
                    "type": "array",
                    "items": {
                        "$ref": "#/definitions/BestandsDeel"
                    },
                    "readOnly": true
                },
                "lock": {
                    "title": "Lock",
                    "description": "Tijdens het updaten van een document (PATCH, PUT) moet het `lock` veld opgegeven worden. Bij het aanmaken (POST) mag het geen waarde hebben.",
                    "type": "string",
                    "minLength": 1
                }
            }
        },
        "LockEnkelvoudigInformatieObject": {
            "type": "object",
            "properties": {
                "lock": {
                    "title": "Lock",
                    "description": "Hash string, wordt gebruikt als ID voor de lock",
                    "type": "string",
                    "readOnly": true,
                    "minLength": 1
                }
            }
        },
        "UnlockEnkelvoudigInformatieObject": {
            "type": "object",
            "properties": {
                "lock": {
                    "title": "Lock",
                    "description": "Hash string, wordt gebruikt als ID voor de lock",
                    "type": "string",
                    "maxLength": 100
                }
            }
        },
        "Gebruiksrechten": {
            "required": [
                "informatieobject",
                "startdatum",
                "omschrijvingVoorwaarden"
            ],
            "type": "object",
            "properties": {
                "url": {
                    "title": "Url",
                    "description": "URL-referentie naar dit object. Dit is de unieke identificatie en locatie van dit object.",
                    "type": "string",
                    "format": "uri",
                    "readOnly": true,
                    "maxLength": 1000,
                    "minLength": 1
                },
                "informatieobject": {
                    "title": "Informatieobject",
                    "description": "URL-referentie naar het INFORMATIEOBJECT.",
                    "type": "string",
                    "format": "uri"
                },
                "startdatum": {
                    "title": "Startdatum",
                    "description": "Begindatum van de periode waarin de gebruiksrechtvoorwaarden van toepassing zijn. Doorgaans is de datum van creatie van het informatieobject de startdatum.",
                    "type": "string",
                    "format": "date-time"
                },
                "einddatum": {
                    "title": "Einddatum",
                    "description": "Einddatum van de periode waarin de gebruiksrechtvoorwaarden van toepassing zijn.",
                    "type": "string",
                    "format": "date-time",
                    "x-nullable": true
                },
                "omschrijvingVoorwaarden": {
                    "title": "Omschrijving voorwaarden",
                    "description": "Omschrijving van de van toepassing zijnde voorwaarden aan het gebruik anders dan raadpleging",
                    "type": "string",
                    "minLength": 1
                }
            }
        },
        "ObjectInformatieObject": {
            "required": [
                "informatieobject",
                "object",
                "objectType"
            ],
            "type": "object",
            "properties": {
                "url": {
                    "title": "Url",
                    "description": "URL-referentie naar dit object. Dit is de unieke identificatie en locatie van dit object.",
                    "type": "string",
                    "format": "uri",
                    "readOnly": true,
                    "maxLength": 1000,
                    "minLength": 1
                },
                "informatieobject": {
                    "title": "Informatieobject",
                    "description": "URL-referentie naar het INFORMATIEOBJECT.",
                    "type": "string",
                    "format": "uri"
                },
                "object": {
                    "title": "Object",
                    "description": "URL-referentie naar het gerelateerde OBJECT (in deze of een andere API).",
                    "type": "string",
                    "format": "uri",
                    "maxLength": 1000,
                    "minLength": 1
                },
                "objectType": {
                    "title": "Objecttype",
                    "description": "Het type van het gerelateerde OBJECT.\n\nUitleg bij mogelijke waarden:\n\n* `besluit` - Besluit\n* `zaak` - Zaak\n* `verzoek` - Verzoek",
                    "type": "string",
                    "enum": [
                        "besluit",
                        "zaak",
                        "verzoek"
                    ]
                }
            }
        }
    },
    "responses": {
        "400": {
            "description": "Bad request",
            "schema": {
                "$ref": "#/definitions/ValidatieFout"
            },
            "headers": {
                "API-version": {
                    "schema": {
                        "type": "string"
                    },
                    "description": "Geeft een specifieke API-versie aan in de context van een specifieke aanroep. Voorbeeld: 1.2.1."
                }
            }
        },
        "401": {
            "description": "Unauthorized",
            "schema": {
                "$ref": "#/definitions/Fout"
            },
            "headers": {
                "API-version": {
                    "schema": {
                        "type": "string"
                    },
                    "description": "Geeft een specifieke API-versie aan in de context van een specifieke aanroep. Voorbeeld: 1.2.1."
                }
            }
        },
        "403": {
            "description": "Forbidden",
            "schema": {
                "$ref": "#/definitions/Fout"
            },
            "headers": {
                "API-version": {
                    "schema": {
                        "type": "string"
                    },
                    "description": "Geeft een specifieke API-versie aan in de context van een specifieke aanroep. Voorbeeld: 1.2.1."
                }
            }
        },
        "404": {
            "description": "Not found",
            "schema": {
                "$ref": "#/definitions/Fout"
            },
            "headers": {
                "API-version": {
                    "schema": {
                        "type": "string"
                    },
                    "description": "Geeft een specifieke API-versie aan in de context van een specifieke aanroep. Voorbeeld: 1.2.1."
                }
            }
        },
        "406": {
            "description": "Not acceptable",
            "schema": {
                "$ref": "#/definitions/Fout"
            },
            "headers": {
                "API-version": {
                    "schema": {
                        "type": "string"
                    },
                    "description": "Geeft een specifieke API-versie aan in de context van een specifieke aanroep. Voorbeeld: 1.2.1."
                }
            }
        },
        "409": {
            "description": "Conflict",
            "schema": {
                "$ref": "#/definitions/Fout"
            },
            "headers": {
                "API-version": {
                    "schema": {
                        "type": "string"
                    },
                    "description": "Geeft een specifieke API-versie aan in de context van een specifieke aanroep. Voorbeeld: 1.2.1."
                }
            }
        },
        "410": {
            "description": "Gone",
            "schema": {
                "$ref": "#/definitions/Fout"
            },
            "headers": {
                "API-version": {
                    "schema": {
                        "type": "string"
                    },
                    "description": "Geeft een specifieke API-versie aan in de context van een specifieke aanroep. Voorbeeld: 1.2.1."
                }
            }
        },
        "412": {
            "description": "Precondition failed",
            "schema": {
                "$ref": "#/definitions/Fout"
            },
            "headers": {
                "API-version": {
                    "schema": {
                        "type": "string"
                    },
                    "description": "Geeft een specifieke API-versie aan in de context van een specifieke aanroep. Voorbeeld: 1.2.1."
                }
            }
        },
        "415": {
            "description": "Unsupported media type",
            "schema": {
                "$ref": "#/definitions/Fout"
            },
            "headers": {
                "API-version": {
                    "schema": {
                        "type": "string"
                    },
                    "description": "Geeft een specifieke API-versie aan in de context van een specifieke aanroep. Voorbeeld: 1.2.1."
                }
            }
        },
        "429": {
            "description": "Too many requests",
            "schema": {
                "$ref": "#/definitions/Fout"
            },
            "headers": {
                "API-version": {
                    "schema": {
                        "type": "string"
                    },
                    "description": "Geeft een specifieke API-versie aan in de context van een specifieke aanroep. Voorbeeld: 1.2.1."
                }
            }
        },
        "500": {
            "description": "Internal server error",
            "schema": {
                "$ref": "#/definitions/Fout"
            },
            "headers": {
                "API-version": {
                    "schema": {
                        "type": "string"
                    },
                    "description": "Geeft een specifieke API-versie aan in de context van een specifieke aanroep. Voorbeeld: 1.2.1."
                }
            }
        }
    },
    "tags": [
        {
            "name": "enkelvoudiginformatieobjecten",
            "description": ""
        },
        {
            "name": "gebruiksrechten",
            "description": ""
        },
        {
            "name": "objectinformatieobjecten",
            "description": "Het betreft een relatie tussen een willekeurig OBJECT, bijvoorbeeld een\nZAAK in de Zaken API, en een INFORMATIEOBJECT."
        }
    ]
}<|MERGE_RESOLUTION|>--- conflicted
+++ resolved
@@ -3171,8 +3171,6 @@
                 "lock": {
                     "title": "Lock",
                     "description": "Het gegenereerde lock ID voor grote bestandsuploads wat gebruikt moet worden bij document updates. Documenten met base64-encoded bestandsdata worden zonder lock aangemaakt.",
-<<<<<<< HEAD
-=======
                     "type": "string",
                     "readOnly": true,
                     "minLength": 1
@@ -3209,7 +3207,6 @@
                 "url": {
                     "title": "Url",
                     "description": "URL-referentie naar dit object. Dit is de unieke identificatie en locatie van dit object.",
->>>>>>> d0a101cc
                     "type": "string",
                     "format": "uri",
                     "readOnly": true,
